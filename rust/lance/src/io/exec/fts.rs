// SPDX-License-Identifier: Apache-2.0
// SPDX-FileCopyrightText: Copyright The Lance Authors

use std::collections::HashMap;
use std::sync::Arc;

use arrow_array::{Float32Array, RecordBatch, UInt64Array};
use arrow_schema::SchemaRef;
use datafusion::common::Statistics;
use datafusion::error::{DataFusionError, Result as DataFusionResult};
use datafusion::execution::SendableRecordBatchStream;
use datafusion::physical_plan::execution_plan::{Boundedness, EmissionType};
use datafusion::physical_plan::metrics::{ExecutionPlanMetricsSet, MetricsSet};
use datafusion::physical_plan::{DisplayAs, DisplayFormatType, ExecutionPlan, PlanProperties};
use datafusion_physical_expr::{EquivalenceProperties, Partitioning};
use futures::stream::{self};
use futures::{StreamExt, TryStreamExt};
use lance_index::as_inverted_index;
use lance_index::prefilter::{FilterLoader, PreFilter};
use lance_index::scalar::inverted::{
    flat_bm25_search_stream, InvertedIndex, ParsedQuery, FTS_SCHEMA,
};
use lance_index::scalar::{FullTextSearchQuery, SearchType};
use lance_table::format::Index;
use tracing::instrument;

use crate::index::prefilter::DatasetPreFilter;
use crate::{index::DatasetIndexInternalExt, Dataset};

use super::utils::{
    FilteredRowIdsToPrefilter, IndexMetrics, InstrumentedRecordBatchStreamAdapter,
    SelectionVectorToPrefilter,
};
use super::PreFilterSource;

async fn parse_query(
    query: &FullTextSearchQuery,
    column: &str,
    indices: &[Index],
    ds: &Arc<Dataset>,
) -> DataFusionResult<ParsedQuery> {
    let mut parsed = None;
    for index in indices {
        let uuid = index.uuid.to_string();
        let index = ds.open_generic_index(column, &uuid).await?;
        let index = as_inverted_index!(index, uuid)?;
        match &mut parsed {
            None => parsed = Some(index.parse(query)?),
            Some(parsed) => parsed.count(index),
        }
    }
    match parsed {
        Some(parsed) => Ok(parsed),
        None => Err(DataFusionError::Execution(
            "Unable to parse query".to_string(),
        )),
    }
}

/// An execution node that performs full text search
///
/// This node would perform full text search with inverted index on the dataset.
/// The result is a stream of record batches containing the row ids that match the search query,
/// and scores of the matched rows.
#[derive(Debug)]
pub struct FtsExec {
    dataset: Arc<Dataset>,
    // column -> (indices, unindexed input stream)
    indices: HashMap<String, Vec<Index>>,
    query: FullTextSearchQuery,
    /// Prefiltering input
    prefilter_source: PreFilterSource,
    properties: PlanProperties,

    metrics: ExecutionPlanMetricsSet,
}

impl DisplayAs for FtsExec {
    fn fmt_as(&self, t: DisplayFormatType, f: &mut std::fmt::Formatter) -> std::fmt::Result {
        match t {
            DisplayFormatType::Default | DisplayFormatType::Verbose => {
                write!(f, "Fts: query={}", self.query.query)
            }
        }
    }
}

impl FtsExec {
    pub fn new(
        dataset: Arc<Dataset>,
        indices: HashMap<String, Vec<Index>>,
        query: FullTextSearchQuery,
        prefilter_source: PreFilterSource,
    ) -> Self {
        let properties = PlanProperties::new(
            EquivalenceProperties::new(FTS_SCHEMA.clone()),
            Partitioning::RoundRobinBatch(1),
            EmissionType::Incremental,
            Boundedness::Bounded,
        );
        Self {
            dataset,
            indices,
            query,
            prefilter_source,
            properties,
            metrics: ExecutionPlanMetricsSet::new(),
        }
    }
}

impl ExecutionPlan for FtsExec {
    fn name(&self) -> &str {
        "FtsExec"
    }

    fn as_any(&self) -> &dyn std::any::Any {
        self
    }

    fn schema(&self) -> SchemaRef {
        FTS_SCHEMA.clone()
    }

    fn children(&self) -> Vec<&Arc<dyn ExecutionPlan>> {
        match &self.prefilter_source {
            PreFilterSource::None => vec![],
            PreFilterSource::FilteredRowIds(src) => vec![&src],
            PreFilterSource::ScalarIndexQuery(src) => vec![&src],
        }
    }

    fn with_new_children(
        self: Arc<Self>,
        mut children: Vec<Arc<dyn ExecutionPlan>>,
    ) -> DataFusionResult<Arc<dyn ExecutionPlan>> {
        let plan = match children.len() {
            0 => Self {
                dataset: self.dataset.clone(),
                indices: self.indices.clone(),
                query: self.query.clone(),
                prefilter_source: PreFilterSource::None,
                properties: self.properties.clone(),
                metrics: ExecutionPlanMetricsSet::new(),
            },
            1 => {
                let src = children.pop().unwrap();
                let prefilter_source = match &self.prefilter_source {
                    PreFilterSource::FilteredRowIds(_) => {
                        PreFilterSource::FilteredRowIds(src.clone())
                    }
                    PreFilterSource::ScalarIndexQuery(_) => {
                        PreFilterSource::ScalarIndexQuery(src.clone())
                    }
                    PreFilterSource::None => {
                        return Err(DataFusionError::Internal(
                            "Unexpected prefilter source".to_string(),
                        ));
                    }
                };
                Self {
                    dataset: self.dataset.clone(),
                    indices: self.indices.clone(),
                    query: self.query.clone(),
                    prefilter_source,
                    properties: self.properties.clone(),
                    metrics: ExecutionPlanMetricsSet::new(),
                }
            }
            _ => {
                return Err(DataFusionError::Internal(
                    "Unexpected number of children".to_string(),
                ));
            }
        };
        Ok(Arc::new(plan))
    }

    #[instrument(name = "fts_exec", level = "debug", skip_all)]
    fn execute(
        &self,
        partition: usize,
        context: Arc<datafusion::execution::context::TaskContext>,
    ) -> DataFusionResult<SendableRecordBatchStream> {
        let query = self.query.clone();
        let ds = self.dataset.clone();
        let prefilter_source = self.prefilter_source.clone();
<<<<<<< HEAD
        let baseline_metrics = BaselineMetrics::new(&self.metrics, partition);

        let stream = stream::iter(self.indices.clone());
=======
        let metrics = Arc::new(IndexMetrics::new(&self.metrics, partition));
        let indices = self.indices.clone();
        let stream = stream::iter(indices)
            .map(move |(column, indices)| {
                let index_meta = indices[0].clone();
                let uuid = index_meta.uuid.to_string();
                let query = query.clone();
                let ds = ds.clone();
                let context = context.clone();
                let prefilter_source = prefilter_source.clone();
                let metrics = metrics.clone();
>>>>>>> e8f4d984

        let stream = match query.search_type {
            SearchType::QueryThenFetch => stream
                .map(|(column, indices)| (column, indices, Option::<ParsedQuery>::None))
                .boxed(),
            SearchType::DfsQueryThenFetch => {
                let ds = ds.clone();
                let query = query.clone();
                stream
                    .then(move |(column, indices)| {
                        let ds = ds.clone();
                        let query = query.clone();
                        async move {
                            match parse_query(&query, &column, &indices, &ds).await {
                                Ok(parsed) => (column, indices, Some(parsed)),
                                // use query then fetch if distributed frequency collection failed
                                Err(_) => (column, indices, Option::<ParsedQuery>::None),
                            }
                        }
                    })
                    .boxed()
            }
        };

<<<<<<< HEAD
        let stream = stream
            .flat_map(move |(column, indices, parsed)| {
                let mut all_batches = Vec::with_capacity(indices.len());

                for index_meta in indices {
                    let parsed = parsed.clone();
                    let query = query.clone();
                    let ds = ds.clone();
                    let context = context.clone();
                    let prefilter_source = prefilter_source.clone();
                    let column = column.clone();
                    all_batches.push(async move {
                        let uuid = index_meta.uuid.to_string();
                        let prefilter_loader = match &prefilter_source {
                            PreFilterSource::FilteredRowIds(src_node) => {
                                let stream = src_node.execute(partition, context.clone())?;
                                Some(Box::new(FilteredRowIdsToPrefilter(stream))
                                    as Box<dyn FilterLoader>)
                            }
                            PreFilterSource::ScalarIndexQuery(src_node) => {
                                let stream = src_node.execute(partition, context.clone())?;
                                Some(Box::new(SelectionVectorToPrefilter(stream))
                                    as Box<dyn FilterLoader>)
                            }
                            PreFilterSource::None => None,
                        };
                        let pre_filter = Arc::new(DatasetPreFilter::new(
                            ds.clone(),
                            &[index_meta],
                            prefilter_loader,
                        ));

                        let index = ds.open_generic_index(&column, &uuid).await?;
                        let index = as_inverted_index!(index, uuid)?;
                        pre_filter.wait_for_ready().await?;

                        let parsed = match parsed {
                            Some(parsed) => parsed,
                            None => index.parse(&query)?,
                        };

                        let results = index.parsed_search(&parsed, pre_filter).await?;

                        let (row_ids, scores): (Vec<u64>, Vec<f32>) = results.into_iter().unzip();
                        let batch = RecordBatch::try_new(
                            FTS_SCHEMA.clone(),
                            vec![
                                Arc::new(UInt64Array::from(row_ids)),
                                Arc::new(Float32Array::from(scores)),
                            ],
                        )?;
                        Ok::<_, DataFusionError>(batch)
                    });
=======
                    let index = ds
                        .open_generic_index(&column, &uuid, metrics.as_ref())
                        .await?;
                    let index =
                        index
                            .as_any()
                            .downcast_ref::<InvertedIndex>()
                            .ok_or_else(|| {
                                DataFusionError::Execution(format!(
                                    "Index {} is not an inverted index",
                                    uuid,
                                ))
                            })?;
                    pre_filter.wait_for_ready().await?;
                    let results = index
                        .full_text_search(&query, pre_filter, metrics.as_ref())
                        .await?;

                    let (row_ids, scores): (Vec<u64>, Vec<f32>) = results.into_iter().unzip();
                    let batch = RecordBatch::try_new(
                        FTS_SCHEMA.clone(),
                        vec![
                            Arc::new(UInt64Array::from(row_ids)),
                            Arc::new(Float32Array::from(scores)),
                        ],
                    )?;
                    Ok::<_, DataFusionError>(batch)
>>>>>>> e8f4d984
                }
                stream::iter(all_batches)
            })
            .buffered(self.indices.len());
        let schema = self.schema();
        Ok(Box::pin(InstrumentedRecordBatchStreamAdapter::new(
            schema,
            stream.boxed(),
            partition,
            &self.metrics,
        )) as SendableRecordBatchStream)
    }

    fn statistics(&self) -> DataFusionResult<datafusion::physical_plan::Statistics> {
        Ok(Statistics::new_unknown(&FTS_SCHEMA))
    }

    fn metrics(&self) -> Option<MetricsSet> {
        Some(self.metrics.clone_inner())
    }

    fn properties(&self) -> &PlanProperties {
        &self.properties
    }
}

/// An execution node that performs flat full text search
///
/// This node would perform flat full text search on unindexed rows.
/// The result is a stream of record batches containing the row ids that match the search query,
/// and scores of the matched rows.
#[derive(Debug)]
pub struct FlatFtsExec {
    dataset: Arc<Dataset>,
    // (column, indices, unindexed input stream)
    column_inputs: Vec<(String, Vec<Index>, Arc<dyn ExecutionPlan>)>,
    query: FullTextSearchQuery,
    properties: PlanProperties,
    metrics: ExecutionPlanMetricsSet,
}

impl DisplayAs for FlatFtsExec {
    fn fmt_as(&self, t: DisplayFormatType, f: &mut std::fmt::Formatter) -> std::fmt::Result {
        match t {
            DisplayFormatType::Default | DisplayFormatType::Verbose => {
                write!(f, "FlatFts: query={}", self.query.query)
            }
        }
    }
}

impl FlatFtsExec {
    pub fn new(
        dataset: Arc<Dataset>,
        column_inputs: Vec<(String, Vec<Index>, Arc<dyn ExecutionPlan>)>,
        query: FullTextSearchQuery,
    ) -> Self {
        let properties = PlanProperties::new(
            EquivalenceProperties::new(FTS_SCHEMA.clone()),
            Partitioning::RoundRobinBatch(1),
            EmissionType::Incremental,
            Boundedness::Bounded,
        );
        Self {
            dataset,
            column_inputs,
            query,
            properties,
            metrics: ExecutionPlanMetricsSet::new(),
        }
    }
}

impl ExecutionPlan for FlatFtsExec {
    fn name(&self) -> &str {
        "FlatFtsExec"
    }

    fn as_any(&self) -> &dyn std::any::Any {
        self
    }

    fn schema(&self) -> SchemaRef {
        FTS_SCHEMA.clone()
    }

    fn children(&self) -> Vec<&Arc<dyn ExecutionPlan>> {
        self.column_inputs
            .iter()
            .map(|(_, _, input)| input)
            .collect()
    }

    fn with_new_children(
        self: Arc<Self>,
        children: Vec<Arc<dyn ExecutionPlan>>,
    ) -> DataFusionResult<Arc<dyn ExecutionPlan>> {
        if self.column_inputs.len() != children.len() {
            return Err(DataFusionError::Internal(
                "Unexpected number of children".to_string(),
            ));
        }

        let column_inputs = self
            .column_inputs
            .iter()
            .zip(children)
            .map(|((column, indices, _), input)| (column.clone(), indices.clone(), input))
            .collect();
        Ok(Arc::new(Self {
            dataset: self.dataset.clone(),
            column_inputs,
            query: self.query.clone(),
            properties: self.properties.clone(),
            metrics: ExecutionPlanMetricsSet::new(),
        }))
    }

    #[instrument(name = "flat_fts_exec", level = "debug", skip_all)]
    fn execute(
        &self,
        partition: usize,
        context: Arc<datafusion::execution::context::TaskContext>,
    ) -> DataFusionResult<SendableRecordBatchStream> {
        let query = self.query.clone();
        let ds = self.dataset.clone();
        let column_inputs = self.column_inputs.clone();
        let metrics = Arc::new(IndexMetrics::new(&self.metrics, partition));

        let stream = stream::iter(column_inputs)
            .map(move |(column, indices, input)| {
                let index_meta = indices[0].clone();
                let uuid = index_meta.uuid.to_string();
                let query = query.clone();
                let ds = ds.clone();
                let context = context.clone();
<<<<<<< HEAD
                async move {
=======
                let metrics = metrics.clone();

                async move {
                    let index = ds
                        .open_generic_index(&column, &uuid, metrics.as_ref())
                        .await?;
                    let index =
                        index
                            .as_any()
                            .downcast_ref::<InvertedIndex>()
                            .ok_or_else(|| {
                                DataFusionError::Execution(format!(
                                    "Index {} is not an inverted index",
                                    uuid,
                                ))
                            })?;

>>>>>>> e8f4d984
                    let unindexed_stream = input.execute(partition, context)?;
                    let index = ds.open_generic_index(&column, &uuid).await?;
                    let index = as_inverted_index!(index, uuid)?;
                    let parsed = match query.search_type {
                        SearchType::DfsQueryThenFetch => {
                            parse_query(&query, &column, &indices, &ds).await?
                        }
                        SearchType::QueryThenFetch => index.parse(&query)?,
                    };
                    let unindexed_result_stream =
                        flat_bm25_search_stream(unindexed_stream, column, parsed, index);
                    Ok::<_, DataFusionError>(unindexed_result_stream)
                }
            })
            .buffered(self.column_inputs.len())
            .try_flatten();
        let schema = self.schema();
        Ok(Box::pin(InstrumentedRecordBatchStreamAdapter::new(
            schema,
            stream.boxed(),
            partition,
            &self.metrics,
        )) as SendableRecordBatchStream)
    }

    fn statistics(&self) -> DataFusionResult<datafusion::physical_plan::Statistics> {
        Ok(Statistics::new_unknown(&FTS_SCHEMA))
    }

    fn metrics(&self) -> Option<MetricsSet> {
        Some(self.metrics.clone_inner())
    }

    fn properties(&self) -> &PlanProperties {
        &self.properties
    }
}<|MERGE_RESOLUTION|>--- conflicted
+++ resolved
@@ -38,11 +38,12 @@
     column: &str,
     indices: &[Index],
     ds: &Arc<Dataset>,
+    metrics: &IndexMetrics,
 ) -> DataFusionResult<ParsedQuery> {
     let mut parsed = None;
     for index in indices {
         let uuid = index.uuid.to_string();
-        let index = ds.open_generic_index(column, &uuid).await?;
+        let index = ds.open_generic_index(column, &uuid, metrics).await?;
         let index = as_inverted_index!(index, uuid)?;
         match &mut parsed {
             None => parsed = Some(index.parse(query)?),
@@ -185,23 +186,9 @@
         let query = self.query.clone();
         let ds = self.dataset.clone();
         let prefilter_source = self.prefilter_source.clone();
-<<<<<<< HEAD
-        let baseline_metrics = BaselineMetrics::new(&self.metrics, partition);
+        let metrics = Arc::new(IndexMetrics::new(&self.metrics, partition));
 
         let stream = stream::iter(self.indices.clone());
-=======
-        let metrics = Arc::new(IndexMetrics::new(&self.metrics, partition));
-        let indices = self.indices.clone();
-        let stream = stream::iter(indices)
-            .map(move |(column, indices)| {
-                let index_meta = indices[0].clone();
-                let uuid = index_meta.uuid.to_string();
-                let query = query.clone();
-                let ds = ds.clone();
-                let context = context.clone();
-                let prefilter_source = prefilter_source.clone();
-                let metrics = metrics.clone();
->>>>>>> e8f4d984
 
         let stream = match query.search_type {
             SearchType::QueryThenFetch => stream
@@ -210,12 +197,16 @@
             SearchType::DfsQueryThenFetch => {
                 let ds = ds.clone();
                 let query = query.clone();
+                let metrics = metrics.clone();
                 stream
                     .then(move |(column, indices)| {
                         let ds = ds.clone();
                         let query = query.clone();
+                        let metrics = metrics.clone();
                         async move {
-                            match parse_query(&query, &column, &indices, &ds).await {
+                            match parse_query(&query, &column, &indices, &ds, metrics.as_ref())
+                                .await
+                            {
                                 Ok(parsed) => (column, indices, Some(parsed)),
                                 // use query then fetch if distributed frequency collection failed
                                 Err(_) => (column, indices, Option::<ParsedQuery>::None),
@@ -226,7 +217,6 @@
             }
         };
 
-<<<<<<< HEAD
         let stream = stream
             .flat_map(move |(column, indices, parsed)| {
                 let mut all_batches = Vec::with_capacity(indices.len());
@@ -237,6 +227,7 @@
                     let ds = ds.clone();
                     let context = context.clone();
                     let prefilter_source = prefilter_source.clone();
+                    let metrics = metrics.clone();
                     let column = column.clone();
                     all_batches.push(async move {
                         let uuid = index_meta.uuid.to_string();
@@ -259,7 +250,9 @@
                             prefilter_loader,
                         ));
 
-                        let index = ds.open_generic_index(&column, &uuid).await?;
+                        let index = ds
+                            .open_generic_index(&column, &uuid, metrics.as_ref())
+                            .await?;
                         let index = as_inverted_index!(index, uuid)?;
                         pre_filter.wait_for_ready().await?;
 
@@ -268,7 +261,9 @@
                             None => index.parse(&query)?,
                         };
 
-                        let results = index.parsed_search(&parsed, pre_filter).await?;
+                        let results = index
+                            .parsed_search(&parsed, pre_filter, metrics.as_ref())
+                            .await?;
 
                         let (row_ids, scores): (Vec<u64>, Vec<f32>) = results.into_iter().unzip();
                         let batch = RecordBatch::try_new(
@@ -280,35 +275,6 @@
                         )?;
                         Ok::<_, DataFusionError>(batch)
                     });
-=======
-                    let index = ds
-                        .open_generic_index(&column, &uuid, metrics.as_ref())
-                        .await?;
-                    let index =
-                        index
-                            .as_any()
-                            .downcast_ref::<InvertedIndex>()
-                            .ok_or_else(|| {
-                                DataFusionError::Execution(format!(
-                                    "Index {} is not an inverted index",
-                                    uuid,
-                                ))
-                            })?;
-                    pre_filter.wait_for_ready().await?;
-                    let results = index
-                        .full_text_search(&query, pre_filter, metrics.as_ref())
-                        .await?;
-
-                    let (row_ids, scores): (Vec<u64>, Vec<f32>) = results.into_iter().unzip();
-                    let batch = RecordBatch::try_new(
-                        FTS_SCHEMA.clone(),
-                        vec![
-                            Arc::new(UInt64Array::from(row_ids)),
-                            Arc::new(Float32Array::from(scores)),
-                        ],
-                    )?;
-                    Ok::<_, DataFusionError>(batch)
->>>>>>> e8f4d984
                 }
                 stream::iter(all_batches)
             })
@@ -445,33 +411,16 @@
                 let query = query.clone();
                 let ds = ds.clone();
                 let context = context.clone();
-<<<<<<< HEAD
+                let metrics = metrics.clone();
                 async move {
-=======
-                let metrics = metrics.clone();
-
-                async move {
+                    let unindexed_stream = input.execute(partition, context)?;
                     let index = ds
                         .open_generic_index(&column, &uuid, metrics.as_ref())
                         .await?;
-                    let index =
-                        index
-                            .as_any()
-                            .downcast_ref::<InvertedIndex>()
-                            .ok_or_else(|| {
-                                DataFusionError::Execution(format!(
-                                    "Index {} is not an inverted index",
-                                    uuid,
-                                ))
-                            })?;
-
->>>>>>> e8f4d984
-                    let unindexed_stream = input.execute(partition, context)?;
-                    let index = ds.open_generic_index(&column, &uuid).await?;
                     let index = as_inverted_index!(index, uuid)?;
                     let parsed = match query.search_type {
                         SearchType::DfsQueryThenFetch => {
-                            parse_query(&query, &column, &indices, &ds).await?
+                            parse_query(&query, &column, &indices, &ds, metrics.as_ref()).await?
                         }
                         SearchType::QueryThenFetch => index.parse(&query)?,
                     };
