// SPDX-License-Identifier: Apache-2.0
// SPDX-FileCopyrightText: Copyright The Lance Authors

use std::collections::HashMap;
use std::sync::Arc;

use arrow_array::{Float32Array, RecordBatch, UInt64Array};
use arrow_schema::SchemaRef;
use datafusion::common::Statistics;
use datafusion::error::{DataFusionError, Result as DataFusionResult};
use datafusion::execution::SendableRecordBatchStream;
use datafusion::physical_plan::execution_plan::{Boundedness, EmissionType};
use datafusion::physical_plan::metrics::{BaselineMetrics, ExecutionPlanMetricsSet, MetricsSet};
use datafusion::physical_plan::{DisplayAs, DisplayFormatType, ExecutionPlan, PlanProperties};
use datafusion_physical_expr::{EquivalenceProperties, Partitioning};
use futures::stream::{self};
use futures::{StreamExt, TryStreamExt};
use lance_index::as_inverted_index;
use lance_index::prefilter::{FilterLoader, PreFilter};
use lance_index::scalar::inverted::{
    flat_bm25_search_stream, InvertedIndex, ParsedQuery, FTS_SCHEMA,
};
use lance_index::scalar::{FullTextSearchQuery, SearchType};
use lance_table::format::Index;
use tracing::instrument;

use crate::index::prefilter::DatasetPreFilter;
use crate::{index::DatasetIndexInternalExt, Dataset};

use super::utils::{
    FilteredRowIdsToPrefilter, InstrumentedRecordBatchStreamAdapter, SelectionVectorToPrefilter,
};
use super::PreFilterSource;

async fn parse_query(
    query: &FullTextSearchQuery,
    column: &str,
    indices: &[Index],
    ds: &Arc<Dataset>,
) -> DataFusionResult<ParsedQuery> {
    let mut parsed = None;
    for index in indices {
        let uuid = index.uuid.to_string();
        let index = ds.open_generic_index(column, &uuid).await?;
        let index = as_inverted_index!(index, uuid)?;
        match &mut parsed {
            None => parsed = Some(index.parse(query)?),
            Some(parsed) => parsed.count(index),
        }
    }
    match parsed {
        Some(parsed) => Ok(parsed),
        None => Err(DataFusionError::Execution(
            "Unable to parse query".to_string(),
        )),
    }
}

/// An execution node that performs full text search
///
/// This node would perform full text search with inverted index on the dataset.
/// The result is a stream of record batches containing the row ids that match the search query,
/// and scores of the matched rows.
#[derive(Debug)]
pub struct FtsExec {
    dataset: Arc<Dataset>,
    // column -> (indices, unindexed input stream)
    indices: HashMap<String, Vec<Index>>,
    query: FullTextSearchQuery,
    /// Prefiltering input
    prefilter_source: PreFilterSource,
    properties: PlanProperties,

    metrics: ExecutionPlanMetricsSet,
}

impl DisplayAs for FtsExec {
    fn fmt_as(&self, t: DisplayFormatType, f: &mut std::fmt::Formatter) -> std::fmt::Result {
        match t {
            DisplayFormatType::Default | DisplayFormatType::Verbose => {
                write!(f, "Fts: query={}", self.query.query)
            }
        }
    }
}

impl FtsExec {
    pub fn new(
        dataset: Arc<Dataset>,
        indices: HashMap<String, Vec<Index>>,
        query: FullTextSearchQuery,
        prefilter_source: PreFilterSource,
    ) -> Self {
        let properties = PlanProperties::new(
            EquivalenceProperties::new(FTS_SCHEMA.clone()),
            Partitioning::RoundRobinBatch(1),
            EmissionType::Incremental,
            Boundedness::Bounded,
        );
        Self {
            dataset,
            indices,
            query,
            prefilter_source,
            properties,
            metrics: ExecutionPlanMetricsSet::new(),
        }
    }
}

impl ExecutionPlan for FtsExec {
    fn name(&self) -> &str {
        "FtsExec"
    }

    fn as_any(&self) -> &dyn std::any::Any {
        self
    }

    fn schema(&self) -> SchemaRef {
        FTS_SCHEMA.clone()
    }

    fn children(&self) -> Vec<&Arc<dyn ExecutionPlan>> {
        match &self.prefilter_source {
            PreFilterSource::None => vec![],
            PreFilterSource::FilteredRowIds(src) => vec![&src],
            PreFilterSource::ScalarIndexQuery(src) => vec![&src],
        }
    }

    fn with_new_children(
        self: Arc<Self>,
        mut children: Vec<Arc<dyn ExecutionPlan>>,
    ) -> DataFusionResult<Arc<dyn ExecutionPlan>> {
        let plan = match children.len() {
            0 => Self {
                dataset: self.dataset.clone(),
                indices: self.indices.clone(),
                query: self.query.clone(),
                prefilter_source: PreFilterSource::None,
                properties: self.properties.clone(),
                metrics: ExecutionPlanMetricsSet::new(),
            },
            1 => {
                let src = children.pop().unwrap();
                let prefilter_source = match &self.prefilter_source {
                    PreFilterSource::FilteredRowIds(_) => {
                        PreFilterSource::FilteredRowIds(src.clone())
                    }
                    PreFilterSource::ScalarIndexQuery(_) => {
                        PreFilterSource::ScalarIndexQuery(src.clone())
                    }
                    PreFilterSource::None => {
                        return Err(DataFusionError::Internal(
                            "Unexpected prefilter source".to_string(),
                        ));
                    }
                };
                Self {
                    dataset: self.dataset.clone(),
                    indices: self.indices.clone(),
                    query: self.query.clone(),
                    prefilter_source,
                    properties: self.properties.clone(),
                    metrics: ExecutionPlanMetricsSet::new(),
                }
            }
            _ => {
                return Err(DataFusionError::Internal(
                    "Unexpected number of children".to_string(),
                ));
            }
        };
        Ok(Arc::new(plan))
    }

    #[instrument(name = "fts_exec", level = "debug", skip_all)]
    fn execute(
        &self,
        partition: usize,
        context: Arc<datafusion::execution::context::TaskContext>,
    ) -> DataFusionResult<SendableRecordBatchStream> {
        let query = self.query.clone();
        let ds = self.dataset.clone();
        let prefilter_source = self.prefilter_source.clone();
        let baseline_metrics = BaselineMetrics::new(&self.metrics, partition);

        let stream = stream::iter(self.indices.clone());

        let stream = match query.search_type {
            SearchType::QueryThenFetch => stream
                .map(|(column, indices)| (column, indices, Option::<ParsedQuery>::None))
                .boxed(),
            SearchType::DfsQueryThenFetch => {
                let ds = ds.clone();
                let query = query.clone();
                stream
                    .then(move |(column, indices)| {
                        let ds = ds.clone();
                        let query = query.clone();
                        async move {
                            match parse_query(&query, &column, &indices, &ds).await {
                                Ok(parsed) => (column, indices, Some(parsed)),
                                // use query then fetch if distributed frequency collection failed
                                Err(_) => (column, indices, Option::<ParsedQuery>::None),
                            }
                        }
                    })
                    .boxed()
            }
        };

        let stream = stream
            .flat_map(move |(column, indices, parsed)| {
                let mut all_batches = Vec::with_capacity(indices.len());

                for index_meta in indices {
                    let parsed = parsed.clone();
                    let query = query.clone();
                    let ds = ds.clone();
                    let context = context.clone();
                    let prefilter_source = prefilter_source.clone();
                    let column = column.clone();
                    all_batches.push(async move {
                        let uuid = index_meta.uuid.to_string();
                        let prefilter_loader = match &prefilter_source {
                            PreFilterSource::FilteredRowIds(src_node) => {
                                let stream = src_node.execute(partition, context.clone())?;
                                Some(Box::new(FilteredRowIdsToPrefilter(stream))
                                    as Box<dyn FilterLoader>)
                            }
                            PreFilterSource::ScalarIndexQuery(src_node) => {
                                let stream = src_node.execute(partition, context.clone())?;
                                Some(Box::new(SelectionVectorToPrefilter(stream))
                                    as Box<dyn FilterLoader>)
                            }
                            PreFilterSource::None => None,
                        };
                        let pre_filter = Arc::new(DatasetPreFilter::new(
                            ds.clone(),
                            &[index_meta],
                            prefilter_loader,
                        ));

                        let index = ds.open_generic_index(&column, &uuid).await?;
                        let index = as_inverted_index!(index, uuid)?;
                        pre_filter.wait_for_ready().await?;

                        let parsed = match parsed {
                            Some(parsed) => parsed,
                            None => index.parse(&query)?,
                        };

                        let results = index.parsed_search(&parsed, pre_filter).await?;

                        let (row_ids, scores): (Vec<u64>, Vec<f32>) = results.into_iter().unzip();
                        let batch = RecordBatch::try_new(
                            FTS_SCHEMA.clone(),
                            vec![
                                Arc::new(UInt64Array::from(row_ids)),
                                Arc::new(Float32Array::from(scores)),
                            ],
                        )?;
                        Ok::<_, DataFusionError>(batch)
                    });
                }
                stream::iter(all_batches)
            })
            .buffered(self.indices.len());
        let schema = self.schema();
        Ok(Box::pin(InstrumentedRecordBatchStreamAdapter::new(
            schema,
            stream.boxed(),
            baseline_metrics,
        )) as SendableRecordBatchStream)
    }

    fn statistics(&self) -> DataFusionResult<datafusion::physical_plan::Statistics> {
        Ok(Statistics::new_unknown(&FTS_SCHEMA))
    }

    fn metrics(&self) -> Option<MetricsSet> {
        Some(self.metrics.clone_inner())
    }

    fn properties(&self) -> &PlanProperties {
        &self.properties
    }
}

/// An execution node that performs flat full text search
///
/// This node would perform flat full text search on unindexed rows.
/// The result is a stream of record batches containing the row ids that match the search query,
/// and scores of the matched rows.
#[derive(Debug)]
pub struct FlatFtsExec {
    dataset: Arc<Dataset>,
    // (column, indices, unindexed input stream)
    column_inputs: Vec<(String, Vec<Index>, Arc<dyn ExecutionPlan>)>,
    query: FullTextSearchQuery,
    properties: PlanProperties,
    metrics: ExecutionPlanMetricsSet,
}

impl DisplayAs for FlatFtsExec {
    fn fmt_as(&self, t: DisplayFormatType, f: &mut std::fmt::Formatter) -> std::fmt::Result {
        match t {
            DisplayFormatType::Default | DisplayFormatType::Verbose => {
                write!(f, "FlatFts: query={}", self.query.query)
            }
        }
    }
}

impl FlatFtsExec {
    pub fn new(
        dataset: Arc<Dataset>,
        column_inputs: Vec<(String, Vec<Index>, Arc<dyn ExecutionPlan>)>,
        query: FullTextSearchQuery,
    ) -> Self {
        let properties = PlanProperties::new(
            EquivalenceProperties::new(FTS_SCHEMA.clone()),
            Partitioning::RoundRobinBatch(1),
            EmissionType::Incremental,
            Boundedness::Bounded,
        );
        Self {
            dataset,
            column_inputs,
            query,
            properties,
            metrics: ExecutionPlanMetricsSet::new(),
        }
    }
}

impl ExecutionPlan for FlatFtsExec {
    fn name(&self) -> &str {
        "FlatFtsExec"
    }

    fn as_any(&self) -> &dyn std::any::Any {
        self
    }

    fn schema(&self) -> SchemaRef {
        FTS_SCHEMA.clone()
    }

    fn children(&self) -> Vec<&Arc<dyn ExecutionPlan>> {
        self.column_inputs
            .iter()
            .map(|(_, _, input)| input)
            .collect()
    }

    fn with_new_children(
        self: Arc<Self>,
        children: Vec<Arc<dyn ExecutionPlan>>,
    ) -> DataFusionResult<Arc<dyn ExecutionPlan>> {
        if self.column_inputs.len() != children.len() {
            return Err(DataFusionError::Internal(
                "Unexpected number of children".to_string(),
            ));
        }

        let column_inputs = self
            .column_inputs
            .iter()
            .zip(children)
            .map(|((column, indices, _), input)| (column.clone(), indices.clone(), input))
            .collect();
        Ok(Arc::new(Self {
            dataset: self.dataset.clone(),
            column_inputs,
            query: self.query.clone(),
            properties: self.properties.clone(),
            metrics: ExecutionPlanMetricsSet::new(),
        }))
    }

    #[instrument(name = "flat_fts_exec", level = "debug", skip_all)]
    fn execute(
        &self,
        partition: usize,
        context: Arc<datafusion::execution::context::TaskContext>,
    ) -> DataFusionResult<SendableRecordBatchStream> {
        let query = self.query.clone();
        let ds = self.dataset.clone();
<<<<<<< HEAD
=======
        let column_inputs = self.column_inputs.clone();
        let baseline_metrics = BaselineMetrics::new(&self.metrics, partition);
>>>>>>> 89a33b7c

        let stream = stream::iter(self.column_inputs.clone())
            .map(move |(column, indices, input)| {
                let index_meta = indices[0].clone();
                let uuid = index_meta.uuid.to_string();
                let query = query.clone();
                let ds = ds.clone();
                let context = context.clone();
                async move {
                    let unindexed_stream = input.execute(partition, context)?;
                    let index = ds.open_generic_index(&column, &uuid).await?;
                    let index = as_inverted_index!(index, uuid)?;
                    let parsed = match query.search_type {
                        SearchType::DfsQueryThenFetch => {
                            parse_query(&query, &column, &indices, &ds).await?
                        }
                        SearchType::QueryThenFetch => index.parse(&query)?,
                    };
                    let unindexed_result_stream =
                        flat_bm25_search_stream(unindexed_stream, column, parsed, index);
                    Ok::<_, DataFusionError>(unindexed_result_stream)
                }
            })
            .buffered(self.column_inputs.len())
            .try_flatten();
        let schema = self.schema();
        Ok(Box::pin(InstrumentedRecordBatchStreamAdapter::new(
            schema,
            stream.boxed(),
            baseline_metrics,
        )) as SendableRecordBatchStream)
    }

    fn statistics(&self) -> DataFusionResult<datafusion::physical_plan::Statistics> {
        Ok(Statistics::new_unknown(&FTS_SCHEMA))
    }

    fn metrics(&self) -> Option<MetricsSet> {
        Some(self.metrics.clone_inner())
    }

    fn properties(&self) -> &PlanProperties {
        &self.properties
    }
}<|MERGE_RESOLUTION|>--- conflicted
+++ resolved
@@ -389,13 +389,10 @@
     ) -> DataFusionResult<SendableRecordBatchStream> {
         let query = self.query.clone();
         let ds = self.dataset.clone();
-<<<<<<< HEAD
-=======
         let column_inputs = self.column_inputs.clone();
         let baseline_metrics = BaselineMetrics::new(&self.metrics, partition);
->>>>>>> 89a33b7c
-
-        let stream = stream::iter(self.column_inputs.clone())
+
+        let stream = stream::iter(column_inputs)
             .map(move |(column, indices, input)| {
                 let index_meta = indices[0].clone();
                 let uuid = index_meta.uuid.to_string();
