// Copyright 2023 Lance Developers.
//
// Licensed under the Apache License, Version 2.0 (the "License");
// you may not use this file except in compliance with the License.
// You may obtain a copy of the License at
//
//     http://www.apache.org/licenses/LICENSE-2.0
//
// Unless required by applicable law or agreed to in writing, software
// distributed under the License is distributed on an "AS IS" BASIS,
// WITHOUT WARRANTIES OR CONDITIONS OF ANY KIND, either express or implied.
// See the License for the specific language governing permissions and
// limitations under the License.

use std::collections::HashMap;
use std::str;
use std::sync::Arc;

use arrow::array::AsArray;
use arrow::datatypes::UInt8Type;
use arrow::ffi_stream::ArrowArrayStreamReader;
use arrow::pyarrow::*;
use arrow_array::{make_array, RecordBatch, RecordBatchReader};
use arrow_data::ArrayData;
use arrow_schema::{DataType, Schema as ArrowSchema};
use async_trait::async_trait;
use blob::LanceBlobFile;
use chrono::Duration;

use arrow_array::Array;
use futures::{StreamExt, TryFutureExt};
use lance::dataset::builder::DatasetBuilder;
use lance::dataset::refs::{Ref, TagContents};
use lance::dataset::scanner::{DatasetRecordBatchStream, MaterializationStyle};
use lance::dataset::statistics::{DataStatistics, DatasetStatisticsExt};
use lance::dataset::{
    fragment::FileFragment as LanceFileFragment,
    progress::WriteFragmentProgress,
    scanner::Scanner as LanceScanner,
    transaction::{Operation, Transaction},
    Dataset as LanceDataset, MergeInsertBuilder as LanceMergeInsertBuilder, ReadParams,
    UpdateBuilder, Version, WhenMatched, WhenNotMatched, WhenNotMatchedBySource, WriteMode,
    WriteParams,
};
use lance::dataset::{
    BatchInfo, BatchUDF, CommitBuilder, MergeStats, NewColumnTransform, UDFCheckpointStore,
    WriteDestination,
};
use lance::dataset::{ColumnAlteration, ProjectionRequest};
use lance::index::vector::utils::get_vector_type;
use lance::index::{vector::VectorIndexParams, DatasetIndexInternalExt};
use lance_arrow::as_fixed_size_list_array;
use lance_index::scalar::{InvertedIndexParams, SearchType};
use lance_index::{
    optimize::OptimizeOptions,
    scalar::{FullTextSearchQuery, ScalarIndexParams, ScalarIndexType},
    vector::{
        hnsw::builder::HnswBuildParams, ivf::IvfBuildParams, pq::PQBuildParams,
        sq::builder::SQBuildParams,
    },
    DatasetIndexExt, IndexParams, IndexType,
};
use lance_io::object_store::ObjectStoreParams;
use lance_linalg::distance::MetricType;
use lance_table::format::{Fragment, Index};
use lance_table::io::commit::CommitHandler;
use object_store::path::Path;
use pyo3::exceptions::{PyStopIteration, PyTypeError};
use pyo3::prelude::*;
use pyo3::types::{PyBytes, PyInt, PyList, PySet, PyString};
use pyo3::{
    exceptions::{PyIOError, PyKeyError, PyValueError},
    pyclass,
    types::{IntoPyDict, PyDict},
    PyObject, PyResult,
};
use snafu::location;

use crate::error::PythonErrorExt;
use crate::file::object_store_from_uri_or_path;
use crate::fragment::FileFragment;
use crate::schema::LanceSchema;
use crate::session::Session;
use crate::utils::{export_vec, PyLance};
use crate::RT;
use crate::{LanceReader, Scanner};

use self::cleanup::CleanupStats;
use self::commit::PyCommitLock;

pub mod blob;
pub mod cleanup;
pub mod commit;
pub mod optimize;
pub mod stats;

const DEFAULT_NPROBS: usize = 1;
const DEFAULT_INDEX_CACHE_SIZE: usize = 256;
const DEFAULT_METADATA_CACHE_SIZE: usize = 256;

fn convert_reader(reader: &Bound<PyAny>) -> PyResult<Box<dyn RecordBatchReader + Send>> {
    let py = reader.py();
    if reader.is_instance_of::<Scanner>() {
        let scanner: Scanner = reader.extract()?;
        Ok(Box::new(
            RT.spawn(Some(py), async move { scanner.to_reader().await })?
                .map_err(|err| PyValueError::new_err(err.to_string()))?,
        ))
    } else {
        Ok(Box::new(ArrowArrayStreamReader::from_pyarrow_bound(
            reader,
        )?))
    }
}

#[pyclass(name = "_MergeInsertBuilder", module = "_lib", subclass)]
pub struct MergeInsertBuilder {
    builder: LanceMergeInsertBuilder,
    dataset: Py<Dataset>,
}

#[pymethods]
impl MergeInsertBuilder {
    #[new]
    pub fn new(dataset: &Bound<'_, PyAny>, on: &Bound<'_, PyAny>) -> PyResult<Self> {
        let dataset: Py<Dataset> = dataset.extract()?;
        let ds = dataset.borrow(on.py()).ds.clone();
        // Either a single string, which we put in a vector or an iterator
        // of strings, which we collect into a vector
        let on = on
            .downcast::<PyString>()
            .map(|val| vec![val.to_string()])
            .or_else(|_| {
                let iterator = on.iter().map_err(|_| {
                    PyTypeError::new_err(
                        "The `on` argument to merge_insert must be a str or iterable of str",
                    )
                })?;
                let mut keys = Vec::new();
                for key in iterator {
                    keys.push(key?.downcast::<PyString>()?.to_string());
                }
                PyResult::Ok(keys)
            })?;

        let mut builder = LanceMergeInsertBuilder::try_new(ds, on)
            .map_err(|err| PyValueError::new_err(err.to_string()))?;

        // We don't have do_nothing methods in python so we start with a blank slate
        builder
            .when_matched(WhenMatched::DoNothing)
            .when_not_matched(WhenNotMatched::DoNothing);

        Ok(Self { builder, dataset })
    }

    #[pyo3(signature=(condition=None))]
    pub fn when_matched_update_all<'a>(
        mut slf: PyRefMut<'a, Self>,
        condition: Option<&str>,
    ) -> PyResult<PyRefMut<'a, Self>> {
        let new_val = if let Some(expr) = condition {
            let dataset = slf.dataset.borrow(slf.py());
            WhenMatched::update_if(&dataset.ds, expr)
                .map_err(|err| PyValueError::new_err(err.to_string()))?
        } else {
            WhenMatched::UpdateAll
        };
        slf.builder.when_matched(new_val);
        Ok(slf)
    }

    pub fn when_not_matched_insert_all(mut slf: PyRefMut<Self>) -> PyResult<PyRefMut<Self>> {
        slf.builder.when_not_matched(WhenNotMatched::InsertAll);
        Ok(slf)
    }

    #[pyo3(signature=(expr=None))]
    pub fn when_not_matched_by_source_delete<'a>(
        mut slf: PyRefMut<'a, Self>,
        expr: Option<&str>,
    ) -> PyResult<PyRefMut<'a, Self>> {
        let new_val = if let Some(expr) = expr {
            let dataset = slf.dataset.borrow(slf.py());
            WhenNotMatchedBySource::delete_if(&dataset.ds, expr)
                .map_err(|err| PyValueError::new_err(err.to_string()))?
        } else {
            WhenNotMatchedBySource::Delete
        };
        slf.builder.when_not_matched_by_source(new_val);
        Ok(slf)
    }

    pub fn execute(&mut self, new_data: &Bound<PyAny>) -> PyResult<PyObject> {
        let py = new_data.py();
        let new_data = convert_reader(new_data)?;

        let job = self
            .builder
            .try_build()
            .map_err(|err| PyValueError::new_err(err.to_string()))?;

        let (new_dataset, stats) = RT
            .spawn(Some(py), job.execute_reader(new_data))?
            .map_err(|err| PyIOError::new_err(err.to_string()))?;

        let dataset = self.dataset.bind(py);

        dataset.borrow_mut().ds = new_dataset;

        Ok(Self::build_stats(&stats, py)?.into())
    }

    pub fn execute_uncommitted<'a>(
        &mut self,
        new_data: &Bound<'a, PyAny>,
    ) -> PyResult<(PyLance<Transaction>, Bound<'a, PyDict>)> {
        let py = new_data.py();
        let new_data = convert_reader(new_data)?;

        let job = self
            .builder
            .try_build()
            .map_err(|err| PyValueError::new_err(err.to_string()))?;

        let (transaction, stats) = RT
            .spawn(Some(py), job.execute_uncommitted(new_data))?
            .map_err(|err| PyIOError::new_err(err.to_string()))?;

        let stats = Self::build_stats(&stats, py)?;

        Ok((PyLance(transaction), stats))
    }
}

impl MergeInsertBuilder {
    fn build_stats<'a>(stats: &MergeStats, py: Python<'a>) -> PyResult<Bound<'a, PyDict>> {
        let dict = PyDict::new_bound(py);
        dict.set_item("num_inserted_rows", stats.num_inserted_rows)?;
        dict.set_item("num_updated_rows", stats.num_updated_rows)?;
        dict.set_item("num_deleted_rows", stats.num_deleted_rows)?;
        Ok(dict)
    }
}

pub fn transforms_from_python(transforms: &Bound<'_, PyAny>) -> PyResult<NewColumnTransform> {
    if let Ok(transforms) = transforms.extract::<&PyDict>() {
        let expressions = transforms
            .iter()
            .map(|(k, v)| {
                let col = k.extract::<String>()?;
                let expr = v.extract::<String>()?;
                Ok((col, expr))
            })
            .collect::<PyResult<Vec<_>>>()?;
        Ok(NewColumnTransform::SqlExpressions(expressions))
    } else {
        let append_schema: PyArrowType<ArrowSchema> =
            transforms.getattr("output_schema")?.extract()?;
        let output_schema = Arc::new(append_schema.0);

        let result_checkpoint: Option<PyObject> = transforms.getattr("cache")?.extract()?;
        let result_checkpoint = result_checkpoint.map(|c| PyBatchUDFCheckpointWrapper { inner: c });

        let udf_obj = transforms.to_object(transforms.py());
        let mapper = move |batch: &RecordBatch| -> lance::Result<RecordBatch> {
            Python::with_gil(|py| {
                let py_batch: PyArrowType<RecordBatch> = PyArrowType(batch.clone());
                let result = udf_obj
                    .call_method1(py, "_call", (py_batch,))
                    .map_err(|err| {
                        lance::Error::io(format_python_error(err, py).unwrap(), location!())
                    })?;
                let result_batch: PyArrowType<RecordBatch> = result
                    .extract(py)
                    .map_err(|err| lance::Error::io(err.to_string(), location!()))?;
                Ok(result_batch.0)
            })
        };

        Ok(NewColumnTransform::BatchUDF(BatchUDF {
            mapper: Box::new(mapper),
            output_schema,
            result_checkpoint: result_checkpoint
                .map(|c| Arc::new(c) as Arc<dyn UDFCheckpointStore>),
        }))
    }
}

/// Lance Dataset that will be wrapped by another class in Python
#[pyclass(name = "_Dataset", module = "_lib")]
#[derive(Clone)]
pub struct Dataset {
    #[pyo3(get)]
    uri: String,
    pub(crate) ds: Arc<LanceDataset>,
}

#[pymethods]
impl Dataset {
    #[allow(clippy::too_many_arguments)]
    #[new]
    #[pyo3(signature=(uri, version=None, block_size=None, index_cache_size=None, metadata_cache_size=None, commit_handler=None, storage_options=None, manifest=None))]
    fn new(
        py: Python,
        uri: String,
        version: Option<PyObject>,
        block_size: Option<usize>,
        index_cache_size: Option<usize>,
        metadata_cache_size: Option<usize>,
        commit_handler: Option<PyObject>,
        storage_options: Option<HashMap<String, String>>,
        manifest: Option<&[u8]>,
    ) -> PyResult<Self> {
        let mut params = ReadParams {
            index_cache_size: index_cache_size.unwrap_or(DEFAULT_INDEX_CACHE_SIZE),
            metadata_cache_size: metadata_cache_size.unwrap_or(DEFAULT_METADATA_CACHE_SIZE),
            store_options: Some(ObjectStoreParams {
                block_size,
                ..Default::default()
            }),
            ..Default::default()
        };

        if let Some(commit_handler) = commit_handler {
            let py_commit_lock = PyCommitLock::new(commit_handler);
            params.set_commit_lock(Arc::new(py_commit_lock));
        }

        let mut builder = DatasetBuilder::from_uri(&uri).with_read_params(params);
        if let Some(ver) = version {
            if let Ok(i) = ver.downcast_bound::<PyInt>(py) {
                let v: u64 = i.extract()?;
                builder = builder.with_version(v);
            } else if let Ok(v) = ver.downcast_bound::<PyString>(py) {
                let t: &str = v.extract()?;
                builder = builder.with_tag(t);
            } else {
                return Err(PyIOError::new_err(
                    "version must be an integer or a string.",
                ));
            };
        }
        if let Some(storage_options) = storage_options {
            builder = builder.with_storage_options(storage_options);
        }
        if let Some(manifest) = manifest {
            builder = builder.with_serialized_manifest(manifest).infer_error()?;
        }

        let dataset = RT.runtime.block_on(builder.load());

        match dataset {
            Ok(ds) => Ok(Self {
                uri,
                ds: Arc::new(ds),
            }),
            // TODO: return an appropriate error type, such as IOError or NotFound.
            Err(err) => Err(PyValueError::new_err(err.to_string())),
        }
    }

    pub fn __copy__(&self) -> Self {
        self.clone()
    }

    #[getter(max_field_id)]
    fn max_field_id(self_: PyRef<'_, Self>) -> PyResult<i32> {
        Ok(self_.ds.manifest().max_field_id())
    }

    #[getter(schema)]
    fn schema(self_: PyRef<'_, Self>) -> PyResult<PyObject> {
        let arrow_schema = ArrowSchema::from(self_.ds.schema());
        arrow_schema.to_pyarrow(self_.py())
    }

    #[getter(lance_schema)]
    fn lance_schema(self_: PyRef<'_, Self>) -> LanceSchema {
        LanceSchema(self_.ds.schema().clone())
    }

    fn replace_schema_metadata(&mut self, metadata: HashMap<String, String>) -> PyResult<()> {
        let mut new_self = self.ds.as_ref().clone();
        RT.block_on(None, new_self.replace_schema_metadata(metadata))?
            .map_err(|err| PyIOError::new_err(err.to_string()))?;
        self.ds = Arc::new(new_self);
        Ok(())
    }

    fn replace_field_metadata(
        &mut self,
        field_name: &str,
        metadata: HashMap<String, String>,
    ) -> PyResult<()> {
        let mut new_self = self.ds.as_ref().clone();
        let field = new_self
            .schema()
            .field(field_name)
            .ok_or_else(|| PyKeyError::new_err(format!("Field \"{}\" not found", field_name)))?;
        let new_field_meta: HashMap<u32, HashMap<String, String>> =
            HashMap::from_iter(vec![(field.id as u32, metadata)]);
        RT.block_on(None, new_self.replace_field_metadata(new_field_meta))?
            .map_err(|err| PyIOError::new_err(err.to_string()))?;
        self.ds = Arc::new(new_self);
        Ok(())
    }

    #[getter(data_storage_version)]
    fn data_storage_version(&self) -> PyResult<String> {
        Ok(self.ds.manifest().data_storage_format.version.clone())
    }

    /// Get index statistics
    fn index_statistics(&self, index_name: String) -> PyResult<String> {
        RT.runtime
            .block_on(self.ds.index_statistics(&index_name))
            .map_err(|err| match err {
                lance::Error::IndexNotFound { .. } => {
                    PyKeyError::new_err(format!("Index \"{}\" not found", index_name))
                }
                _ => PyIOError::new_err(format!(
                    "Failed to get index statistics for index {}: {}",
                    index_name, err
                )),
            })
    }

    fn serialized_manifest(&self, py: Python) -> PyObject {
        let manifest_bytes = self.ds.manifest().serialized();
        PyBytes::new_bound(py, &manifest_bytes).into()
    }

    /// Load index metadata.
    ///
    /// This call will open the index and return its concrete index type.
    fn load_indices(self_: PyRef<'_, Self>) -> PyResult<Vec<PyObject>> {
        let index_metadata = RT
            .block_on(Some(self_.py()), self_.ds.load_indices())?
            .map_err(|err| PyValueError::new_err(err.to_string()))?;
        let py = self_.py();
        index_metadata
            .iter()
            .map(|idx| {
                let dict = PyDict::new_bound(py);
                let schema = self_.ds.schema();

                let idx_schema = schema.project_by_ids(idx.fields.as_slice(), true);

                let ds = self_.ds.clone();
                let idx_type = RT
                    .block_on(Some(self_.py()), async {
                        let idx = ds
                            .open_generic_index(&idx_schema.fields[0].name, &idx.uuid.to_string())
                            .await?;
                        Ok::<_, lance::Error>(idx.index_type())
                    })?
                    .map_err(|e| PyIOError::new_err(e.to_string()))?;

                let field_names = idx_schema
                    .fields
                    .iter()
                    .map(|f| f.name.clone())
                    .collect::<Vec<_>>();

                let fragment_set = PySet::empty_bound(py).unwrap();
                if let Some(bitmap) = &idx.fragment_bitmap {
                    for fragment_id in bitmap.iter() {
                        fragment_set.add(fragment_id).unwrap();
                    }
                }

                dict.set_item("name", idx.name.clone()).unwrap();
                // TODO: once we add more than vector indices, we need to:
                // 1. Change protos and write path to persist index type
                // 2. Use the new field from idx instead of hard coding it to Vector
                dict.set_item("type", idx_type.to_string()).unwrap();
                dict.set_item("uuid", idx.uuid.to_string()).unwrap();
                dict.set_item("fields", field_names).unwrap();
                dict.set_item("version", idx.dataset_version).unwrap();
                dict.set_item("fragment_ids", fragment_set).unwrap();
                Ok(dict.to_object(py))
            })
            .collect::<PyResult<Vec<_>>>()
    }

    #[allow(clippy::too_many_arguments)]
    #[pyo3(signature=(columns=None, columns_with_transform=None, filter=None, prefilter=None, limit=None, offset=None, nearest=None, batch_size=None, io_buffer_size=None, batch_readahead=None, fragment_readahead=None, scan_in_order=None, fragments=None, with_row_id=None, with_row_address=None, use_stats=None, substrait_filter=None, fast_search=None, full_text_query=None, late_materialization=None, use_scalar_index=None))]
    fn scanner(
        self_: PyRef<'_, Self>,
        columns: Option<Vec<String>>,
        columns_with_transform: Option<Vec<(String, String)>>,
        filter: Option<String>,
        prefilter: Option<bool>,
        limit: Option<i64>,
        offset: Option<i64>,
        nearest: Option<&Bound<PyDict>>,
        batch_size: Option<usize>,
        io_buffer_size: Option<u64>,
        batch_readahead: Option<usize>,
        fragment_readahead: Option<usize>,
        scan_in_order: Option<bool>,
        fragments: Option<Vec<FileFragment>>,
        with_row_id: Option<bool>,
        with_row_address: Option<bool>,
        use_stats: Option<bool>,
        substrait_filter: Option<Vec<u8>>,
        fast_search: Option<bool>,
        full_text_query: Option<&Bound<'_, PyDict>>,
        late_materialization: Option<PyObject>,
        use_scalar_index: Option<bool>,
    ) -> PyResult<Scanner> {
        let mut scanner: LanceScanner = self_.ds.scan();
        match (columns, columns_with_transform) {
            (Some(_), Some(_)) => {
                return Err(PyValueError::new_err(
                    "Cannot specify both columns and columns_with_transform",
                ))
            }
            (Some(c), None) => {
                scanner
                    .project(&c)
                    .map_err(|err| PyValueError::new_err(err.to_string()))?;
            }
            (None, Some(ct)) => {
                scanner
                    .project_with_transform(&ct)
                    .map_err(|err| PyValueError::new_err(err.to_string()))?;
            }
            (None, None) => {}
        }
        if let Some(f) = filter {
            if substrait_filter.is_some() {
                return Err(PyValueError::new_err(
                    "cannot specify both a string filter and a substrait filter",
                ));
            }
            scanner
                .filter(f.as_str())
                .map_err(|err| PyValueError::new_err(err.to_string()))?;
        }
        if let Some(full_text_query) = full_text_query {
            let query = full_text_query
                .get_item("query")?
                .ok_or_else(|| PyKeyError::new_err("Need column for full text search"))?
                .to_string();
            let columns = if let Some(columns) = full_text_query.get_item("columns")? {
                if columns.is_none() {
                    None
                } else {
                    Some(
                        columns
                            .downcast::<PyList>()?
                            .iter()
                            .map(|c| c.extract::<String>())
                            .collect::<PyResult<Vec<String>>>()?,
                    )
                }
            } else {
                None
            };
            let search_type = full_text_query.get_item("search_type")?;
            let search_type = match search_type {
                Some(search_type) => {
                    let search_type = search_type.to_string().to_lowercase();
                    if search_type == SearchType::DfsQueryThenFetch.to_string().to_lowercase() {
                        SearchType::DfsQueryThenFetch
                    } else {
                        SearchType::QueryThenFetch
                    }
                }
                None => SearchType::QueryThenFetch,
            };
            let full_text_query = FullTextSearchQuery::new(query)
                .columns(columns)
                .search_type(search_type);
            scanner
                .full_text_search(full_text_query)
                .map_err(|err| PyValueError::new_err(err.to_string()))?;
        }
        if let Some(f) = substrait_filter {
            scanner.filter_substrait(f.as_slice()).infer_error()?;
        }
        if let Some(prefilter) = prefilter {
            scanner.prefilter(prefilter);
        }

        scanner
            .limit(limit, offset)
            .map_err(|err| PyValueError::new_err(err.to_string()))?;

        if let Some(batch_size) = batch_size {
            scanner.batch_size(batch_size);
        }
        if let Some(io_buffer_size) = io_buffer_size {
            scanner.io_buffer_size(io_buffer_size);
        }
        if let Some(batch_readahead) = batch_readahead {
            scanner.batch_readahead(batch_readahead);
        }

        if let Some(fragment_readahead) = fragment_readahead {
            scanner.fragment_readahead(fragment_readahead);
        }

        scanner.scan_in_order(scan_in_order.unwrap_or(true));

        if with_row_id.unwrap_or(false) {
            scanner.with_row_id();
        }

        if with_row_address.unwrap_or(false) {
            scanner.with_row_address();
        }

        if let Some(use_stats) = use_stats {
            scanner.use_stats(use_stats);
        }

        if let Some(true) = fast_search {
            scanner.fast_search();
        }

        if let Some(fragments) = fragments {
            let fragments = fragments
                .into_iter()
                .map(|f| {
                    let file_fragment = LanceFileFragment::from(f);
                    file_fragment.into()
                })
                .collect();
            scanner.with_fragments(fragments);
        }

        if let Some(late_materialization) = late_materialization {
            if let Ok(style_as_bool) = late_materialization.extract::<bool>(self_.py()) {
                if style_as_bool {
                    scanner.materialization_style(MaterializationStyle::AllLate);
                } else {
                    scanner.materialization_style(MaterializationStyle::AllEarly);
                }
            } else if let Ok(columns) = late_materialization.extract::<Vec<String>>(self_.py()) {
                scanner.materialization_style(
                    MaterializationStyle::all_early_except(&columns, self_.ds.schema())
                        .infer_error()?,
                );
            } else {
                return Err(PyValueError::new_err(
                    "late_materialization must be a bool or a list of strings",
                ));
            }
        }

        if let Some(use_scalar_index) = use_scalar_index {
            scanner.use_scalar_index(use_scalar_index);
        }

        if let Some(nearest) = nearest {
            let column = nearest
                .get_item("column")?
                .ok_or_else(|| PyKeyError::new_err("Need column for nearest"))?
                .to_string();

            let qval = nearest
                .get_item("q")?
                .ok_or_else(|| PyKeyError::new_err("Need q for nearest"))?;
            let data = ArrayData::from_pyarrow_bound(&qval)?;
            let q = make_array(data);

            let k: usize = if let Some(k) = nearest.get_item("k")? {
                if k.is_none() {
                    // Use limit if k is not specified, default to 10.
                    limit.unwrap_or(10) as usize
                } else {
                    k.extract()?
                }
            } else {
                10
            };

            let nprobes: usize = if let Some(nprobes) = nearest.get_item("nprobes")? {
                if nprobes.is_none() {
                    DEFAULT_NPROBS
                } else {
                    nprobes.extract()?
                }
            } else {
                DEFAULT_NPROBS
            };

            let metric_type: Option<MetricType> =
                if let Some(metric) = nearest.get_item("metric")? {
                    if metric.is_none() {
                        None
                    } else {
                        Some(
                            MetricType::try_from(metric.to_string().to_lowercase().as_str())
                                .map_err(|err| PyValueError::new_err(err.to_string()))?,
                        )
                    }
                } else {
                    None
                };

            // When refine factor is specified, a final Refine stage will be added to the I/O plan,
            // and use Flat index over the raw vectors to refine the results.
            // By default, `refine_factor` is None to not involve extra I/O exec node and random access.
            let refine_factor: Option<u32> = if let Some(rf) = nearest.get_item("refine_factor")? {
                if rf.is_none() {
                    None
                } else {
                    rf.extract()?
                }
            } else {
                None
            };

            let use_index: bool = if let Some(idx) = nearest.get_item("use_index")? {
                idx.extract()?
            } else {
                true
            };

            let ef: Option<usize> = if let Some(ef) = nearest.get_item("ef")? {
                if ef.is_none() {
                    None
                } else {
                    ef.extract()?
                }
            } else {
                None
            };

            let (_, element_type) = get_vector_type(self_.ds.schema(), &column)
                .map_err(|e| PyValueError::new_err(e.to_string()))?;
            let scanner = match element_type {
                DataType::UInt8 => {
                    let q = arrow::compute::cast(&q, &DataType::UInt8).map_err(|e| {
                        PyValueError::new_err(format!("Failed to cast q to binary vector: {}", e))
                    })?;
                    let q = q.as_primitive::<UInt8Type>();
                    scanner.nearest(&column, q, k)
                }
                _ => scanner.nearest(&column, &q, k),
            };
            scanner
                .map(|s| {
                    let mut s = s.nprobs(nprobes);
                    if let Some(factor) = refine_factor {
                        s = s.refine(factor);
                    }
                    if let Some(m) = metric_type {
                        s = s.distance_metric(m);
                    }
                    if let Some(ef) = ef {
                        s = s.ef(ef);
                    }
                    s.use_index(use_index);
                    s
                })
                .map_err(|err| PyValueError::new_err(err.to_string()))?;
        }

        let scan = Arc::new(scanner);
        Ok(Scanner::new(scan))
    }

    #[pyo3(signature=(filter=None))]
    fn count_rows(&self, filter: Option<String>) -> PyResult<usize> {
        RT.runtime
            .block_on(self.ds.count_rows(filter))
            .map_err(|err| PyIOError::new_err(err.to_string()))
    }

    #[pyo3(signature=(row_indices, columns = None, columns_with_transform = None))]
    fn take(
        self_: PyRef<'_, Self>,
        row_indices: Vec<u64>,
        columns: Option<Vec<String>>,
        columns_with_transform: Option<Vec<(String, String)>>,
    ) -> PyResult<PyObject> {
        let projection = match (columns, columns_with_transform) {
            (Some(_), Some(_)) => {
                return Err(PyValueError::new_err(
                    "Cannot specify both columns and columns_with_transform",
                ))
            }
            (Some(columns), None) => {
                Ok(ProjectionRequest::from_columns(columns, self_.ds.schema()))
            }
            (None, Some(sql_exprs)) => Ok(ProjectionRequest::from_sql(sql_exprs)),
            (None, None) => Ok(ProjectionRequest::from_schema(self_.ds.schema().clone())),
        }
        .infer_error()?;
        let batch = RT
            .block_on(Some(self_.py()), self_.ds.take(&row_indices, projection))?
            .map_err(|err| PyIOError::new_err(err.to_string()))?;

        batch.to_pyarrow(self_.py())
    }

    #[pyo3(signature=(row_indices, columns = None, columns_with_transform = None))]
    fn take_rows(
        self_: PyRef<'_, Self>,
        row_indices: Vec<u64>,
        columns: Option<Vec<String>>,
        columns_with_transform: Option<Vec<(String, String)>>,
    ) -> PyResult<PyObject> {
        let projection = match (columns, columns_with_transform) {
            (Some(_), Some(_)) => {
                return Err(PyValueError::new_err(
                    "Cannot specify both columns and columns_with_transform",
                ))
            }
            (Some(columns), None) => {
                Ok(ProjectionRequest::from_columns(columns, self_.ds.schema()))
            }
            (None, Some(sql_exprs)) => Ok(ProjectionRequest::from_sql(sql_exprs)),
            (None, None) => Ok(ProjectionRequest::from_schema(self_.ds.schema().clone())),
        }
        .infer_error()?;

        let batch = RT
            .block_on(
                Some(self_.py()),
                self_.ds.take_rows(&row_indices, projection),
            )?
            .map_err(|err| PyIOError::new_err(err.to_string()))?;

        batch.to_pyarrow(self_.py())
    }

    fn take_blobs(
        self_: PyRef<'_, Self>,
        row_indices: Vec<u64>,
        blob_column: &str,
    ) -> PyResult<Vec<LanceBlobFile>> {
        let blobs = RT
            .block_on(
                Some(self_.py()),
                self_.ds.take_blobs(&row_indices, blob_column),
            )?
            .infer_error()?;
        Ok(blobs.into_iter().map(LanceBlobFile::from).collect())
    }

    #[pyo3(signature = (row_slices, columns = None, batch_readahead = 10))]
    fn take_scan(
        &self,
        row_slices: PyObject,
        columns: Option<Vec<String>>,
        batch_readahead: usize,
    ) -> PyResult<PyArrowType<Box<dyn RecordBatchReader + Send>>> {
        let projection = if let Some(columns) = columns {
            Arc::new(
                self.ds
                    .schema()
                    .project(&columns)
                    .map_err(|err| PyValueError::new_err(err.to_string()))?,
            )
        } else {
            Arc::new(self.ds.schema().clone())
        };

        // Call into the Python iterable, only holding the GIL as necessary.
        let py_iter = Python::with_gil(|py| row_slices.call_method0(py, "__iter__"))?;
        let slice_iter = std::iter::from_fn(move || {
            Python::with_gil(|py| {
                match py_iter
                    .call_method0(py, "__next__")
                    .and_then(|range| range.extract::<(u64, u64)>(py))
                {
                    Ok((start, end)) => Some(Ok(start..end)),
                    Err(err) if err.is_instance_of::<PyStopIteration>(py) => None,
                    Err(err) => Some(Err(lance::Error::InvalidInput {
                        source: Box::new(err),
                        location: location!(),
                    })),
                }
            })
        });

        let slice_stream = futures::stream::iter(slice_iter).boxed();

        let stream = self.ds.take_scan(slice_stream, projection, batch_readahead);

        Ok(PyArrowType(Box::new(LanceReader::from_stream(stream))))
    }

    fn alter_columns(&mut self, alterations: &Bound<'_, PyList>) -> PyResult<()> {
        let alterations = alterations
            .iter()
            .map(|obj| {
                let obj = obj.downcast::<PyDict>()?;
                let path: String = obj
                    .get_item("path")?
                    .ok_or_else(|| PyValueError::new_err("path is required"))?
                    .extract()?;
                let name: Option<String> =
                    obj.get_item("name")?.map(|n| n.extract()).transpose()?;
                let nullable: Option<bool> =
                    obj.get_item("nullable")?.map(|n| n.extract()).transpose()?;
                let data_type: Option<PyArrowType<DataType>> = obj
                    .get_item("data_type")?
                    .map(|n| n.extract())
                    .transpose()?;

                for key in obj.keys().iter().map(|k| k.extract::<String>()) {
                    let k = key?;
                    if k != "path" && k != "name" && k != "nullable" && k != "data_type" {
                        return Err(PyValueError::new_err(format!(
                            "Unknown key: {}. Valid keys are name, nullable, and data_type.",
                            k
                        )));
                    }
                }

                if name.is_none() && nullable.is_none() && data_type.is_none() {
                    return Err(PyValueError::new_err(
                        "At least one of name, nullable, or data_type must be specified",
                    ));
                }

                let mut alteration = ColumnAlteration::new(path);
                if let Some(name) = name {
                    alteration = alteration.rename(name);
                }
                if let Some(nullable) = nullable {
                    alteration = alteration.set_nullable(nullable);
                }
                if let Some(data_type) = data_type {
                    alteration = alteration.cast_to(data_type.0);
                }
                Ok(alteration)
            })
            .collect::<PyResult<Vec<_>>>()?;

        let mut new_self = self.ds.as_ref().clone();
        new_self = RT
            .spawn(None, async move {
                new_self.alter_columns(&alterations).await.map(|_| new_self)
            })?
            .map_err(|err| PyIOError::new_err(err.to_string()))?;
        self.ds = Arc::new(new_self);
        Ok(())
    }

    fn merge(
        &mut self,
        reader: PyArrowType<ArrowArrayStreamReader>,
        left_on: String,
        right_on: String,
    ) -> PyResult<()> {
        let mut new_self = self.ds.as_ref().clone();
        let new_self = RT
            .spawn(None, async move {
                new_self
                    .merge(reader.0, &left_on, &right_on)
                    .await
                    .map(|_| new_self)
            })?
            .map_err(|err| PyIOError::new_err(err.to_string()))?;
        self.ds = Arc::new(new_self);
        Ok(())
    }

    fn delete(&mut self, predicate: String) -> PyResult<()> {
        let mut new_self = self.ds.as_ref().clone();
        RT.block_on(None, new_self.delete(&predicate))?
            .map_err(|err| PyIOError::new_err(err.to_string()))?;
        self.ds = Arc::new(new_self);
        Ok(())
    }

    #[pyo3(signature=(updates, predicate=None))]
    fn update(
        &mut self,
        updates: &Bound<'_, PyDict>,
        predicate: Option<&str>,
    ) -> PyResult<PyObject> {
        let mut builder = UpdateBuilder::new(self.ds.clone());
        if let Some(predicate) = predicate {
            builder = builder
                .update_where(predicate)
                .map_err(|err| PyValueError::new_err(err.to_string()))?;
        }

        for (key, value) in updates {
            let column: &str = key.extract()?;
            let expr: &str = value.extract()?;

            builder = builder
                .set(column, expr)
                .map_err(|err| PyValueError::new_err(err.to_string()))?;
        }

        let operation = builder
            .build()
            .map_err(|err| PyValueError::new_err(err.to_string()))?;

        let new_self = RT
            .block_on(None, operation.execute())?
            .map_err(|err| PyIOError::new_err(err.to_string()))?;

        self.ds = new_self.new_dataset;
        let update_dict = PyDict::new_bound(updates.py());
        let num_rows_updated = new_self.rows_updated;
        update_dict.set_item("num_rows_updated", num_rows_updated)?;
        Ok(update_dict.into())
    }

    fn count_deleted_rows(&self) -> PyResult<usize> {
        RT.block_on(None, self.ds.count_deleted_rows())?
            .map_err(|err| PyIOError::new_err(err.to_string()))
    }

    fn versions(self_: PyRef<'_, Self>) -> PyResult<Vec<PyObject>> {
        let versions = self_
            .list_versions()
            .map_err(|err| PyValueError::new_err(err.to_string()))?;
        Python::with_gil(|py| {
            let pyvers: Vec<PyObject> = versions
                .iter()
                .map(|v| {
                    let dict = PyDict::new_bound(py);
                    dict.set_item("version", v.version).unwrap();
                    dict.set_item(
                        "timestamp",
                        v.timestamp.timestamp_nanos_opt().unwrap_or_default(),
                    )
                    .unwrap();
                    let tup: Vec<(&String, &String)> = v.metadata.iter().collect();
                    dict.set_item("metadata", tup.into_py_dict_bound(py))
                        .unwrap();
                    dict.to_object(py)
                })
                .collect::<Vec<_>>()
                .into_iter()
                .collect();
            Ok(pyvers)
        })
    }

    /// Fetches the currently checked out version of the dataset.
    fn version(&self) -> PyResult<u64> {
        Ok(self.ds.version().version)
    }

    fn latest_version(self_: PyRef<'_, Self>) -> PyResult<u64> {
        RT.block_on(Some(self_.py()), self_.ds.latest_version_id())?
            .map_err(|err| PyIOError::new_err(err.to_string()))
    }

    fn checkout_version(&self, py: Python, version: PyObject) -> PyResult<Self> {
        if let Ok(i) = version.downcast_bound::<PyInt>(py) {
            let ref_: u64 = i.extract()?;
            self._checkout_version(ref_)
        } else if let Ok(v) = version.downcast_bound::<PyString>(py) {
            let ref_: &str = v.extract()?;
            self._checkout_version(ref_)
        } else {
            Err(PyIOError::new_err(
                "version must be an integer or a string.",
            ))
        }
    }

    /// Restore the current version
    fn restore(&mut self) -> PyResult<()> {
        let mut new_self = self.ds.as_ref().clone();
        RT.block_on(None, new_self.restore())?
            .map_err(|err| PyIOError::new_err(err.to_string()))?;
        self.ds = Arc::new(new_self);
        Ok(())
    }

    /// Cleanup old versions from the dataset
    #[pyo3(signature = (older_than_micros, delete_unverified = None, error_if_tagged_old_versions = None))]
    fn cleanup_old_versions(
        &self,
        older_than_micros: i64,
        delete_unverified: Option<bool>,
        error_if_tagged_old_versions: Option<bool>,
    ) -> PyResult<CleanupStats> {
        let older_than = Duration::microseconds(older_than_micros);
        let cleanup_stats = RT
            .block_on(
                None,
                self.ds.cleanup_old_versions(
                    older_than,
                    delete_unverified,
                    error_if_tagged_old_versions,
                ),
            )?
            .map_err(|err| PyIOError::new_err(err.to_string()))?;
        Ok(CleanupStats {
            bytes_removed: cleanup_stats.bytes_removed,
            old_versions: cleanup_stats.old_versions,
        })
    }

    fn tags(self_: PyRef<'_, Self>) -> PyResult<PyObject> {
        let tags = self_
            .list_tags()
            .map_err(|err| PyValueError::new_err(err.to_string()))?;
        Python::with_gil(|py| {
            let pytags = PyDict::new_bound(py);
            for (k, v) in tags.iter() {
                let dict = PyDict::new_bound(py);
                dict.set_item("version", v.version).unwrap();
                dict.set_item("manifest_size", v.manifest_size).unwrap();
                dict.to_object(py);
                pytags.set_item(k, dict).unwrap();
            }
            Ok(pytags.to_object(py))
        })
    }

    fn create_tag(&mut self, tag: String, version: u64) -> PyResult<()> {
        let mut new_self = self.ds.as_ref().clone();
        RT.block_on(None, new_self.tags.create(tag.as_str(), version))?
            .map_err(|err| match err {
                lance::Error::NotFound { .. } => PyValueError::new_err(err.to_string()),
                lance::Error::RefConflict { .. } => PyValueError::new_err(err.to_string()),
                lance::Error::VersionNotFound { .. } => PyValueError::new_err(err.to_string()),
                _ => PyIOError::new_err(err.to_string()),
            })?;
        self.ds = Arc::new(new_self);
        Ok(())
    }

    fn delete_tag(&mut self, tag: String) -> PyResult<()> {
        let mut new_self = self.ds.as_ref().clone();
        RT.block_on(None, new_self.tags.delete(tag.as_str()))?
            .map_err(|err| match err {
                lance::Error::NotFound { .. } => PyValueError::new_err(err.to_string()),
                lance::Error::RefNotFound { .. } => PyValueError::new_err(err.to_string()),
                _ => PyIOError::new_err(err.to_string()),
            })?;
        self.ds = Arc::new(new_self);
        Ok(())
    }

    fn update_tag(&mut self, tag: String, version: u64) -> PyResult<()> {
        let mut new_self = self.ds.as_ref().clone();
        RT.block_on(None, new_self.tags.update(tag.as_str(), version))?
            .infer_error()?;
        self.ds = Arc::new(new_self);
        Ok(())
    }

    #[pyo3(signature = (**kwargs))]
    fn optimize_indices(&mut self, kwargs: Option<&PyDict>) -> PyResult<()> {
        let mut new_self = self.ds.as_ref().clone();
        let mut options: OptimizeOptions = Default::default();
        if let Some(kwargs) = kwargs {
            if let Some(num_indices_to_merge) = kwargs.get_item("num_indices_to_merge")? {
                options.num_indices_to_merge = num_indices_to_merge.extract()?;
            }
            if let Some(index_names) = kwargs.get_item("index_names")? {
                options.index_names = Some(
                    index_names
                        .extract::<Vec<String>>()
                        .map_err(|err| PyValueError::new_err(err.to_string()))?,
                );
            }
        }
        RT.block_on(
            None,
            new_self
                .optimize_indices(&options)
                .map_err(|err| PyIOError::new_err(err.to_string())),
        )??;

        self.ds = Arc::new(new_self);
        Ok(())
    }

    #[allow(clippy::too_many_arguments)]
    #[pyo3(signature = (columns, index_type, name = None, replace = None, storage_options = None, fragment_ids = None, kwargs = None))]
    fn create_fragment_index(
        &mut self,
        columns: Vec<&str>,
        index_type: &str,
        name: Option<String>,
        replace: Option<bool>,
        storage_options: Option<HashMap<String, String>>,
        fragment_ids: Option<Vec<u32>>,
        kwargs: Option<&Bound<PyDict>>,
    ) -> PyResult<PyLance<Index>> {
        let index_type = index_type.to_uppercase();
        let idx_type = self.parse_index_type(&index_type)?;
        log::info!("Creating index: type={}", index_type);
        let params: Box<dyn IndexParams> =
            self.parse_index_params(&columns, &index_type, storage_options, kwargs)?;

        let replace = replace.unwrap_or(true);

        let mut new_self = self.ds.as_ref().clone();
        let res = RT
            .block_on(
                None,
                new_self.create_fragment_index(
                    &columns,
                    idx_type,
                    name,
                    params.as_ref(),
                    replace,
                    fragment_ids,
                ),
            )?
            .map_err(|err| PyIOError::new_err(err.to_string()))?;
        self.ds = Arc::new(new_self);
        Ok(PyLance(res))
    }

    #[pyo3(signature = (columns, index_type, name = None, replace = None, storage_options = None, kwargs = None))]
    fn create_index(
        &mut self,
        columns: Vec<&str>,
        index_type: &str,
        name: Option<String>,
        replace: Option<bool>,
        storage_options: Option<HashMap<String, String>>,
        kwargs: Option<&Bound<PyDict>>,
    ) -> PyResult<()> {
        let index_type = index_type.to_uppercase();
<<<<<<< HEAD
        let idx_type = self.parse_index_type(&index_type)?;
        log::info!("Creating index: type={}", index_type);
        let params: Box<dyn IndexParams> =
            self.parse_index_params(&columns, &index_type, storage_options, kwargs)?;
=======
        let idx_type = match index_type.as_str() {
            "BTREE" => IndexType::Scalar,
            "BITMAP" => IndexType::Bitmap,
            "NGRAM" => IndexType::NGram,
            "LABEL_LIST" => IndexType::LabelList,
            "INVERTED" | "FTS" => IndexType::Inverted,
            "IVF_FLAT" | "IVF_PQ" | "IVF_HNSW_PQ" | "IVF_HNSW_SQ" => IndexType::Vector,
            _ => {
                return Err(PyValueError::new_err(format!(
                    "Index type '{index_type}' is not supported."
                )))
            }
        };

        log::info!("Creating index: type={}", index_type);
        let params: Box<dyn IndexParams> = match index_type.as_str() {
            "BTREE" => Box::<ScalarIndexParams>::default(),
            "BITMAP" => Box::new(ScalarIndexParams {
                // Temporary workaround until we add support for auto-detection of scalar index type
                force_index_type: Some(ScalarIndexType::Bitmap),
            }),
            "NGRAM" => Box::new(ScalarIndexParams {
                force_index_type: Some(ScalarIndexType::NGram),
            }),
            "LABEL_LIST" => Box::new(ScalarIndexParams {
                force_index_type: Some(ScalarIndexType::LabelList),
            }),
            "INVERTED" | "FTS" => {
                let mut params = InvertedIndexParams::default();
                if let Some(kwargs) = kwargs {
                    if let Some(with_position) = kwargs.get_item("with_position")? {
                        params.with_position = with_position.extract()?;
                    }
                    if let Some(base_tokenizer) = kwargs.get_item("base_tokenizer")? {
                        params.tokenizer_config = params
                            .tokenizer_config
                            .base_tokenizer(base_tokenizer.extract()?);
                    }
                    if let Some(language) = kwargs.get_item("language")? {
                        let language = language.extract()?;
                        params.tokenizer_config =
                            params.tokenizer_config.language(language).map_err(|e| {
                                PyValueError::new_err(format!(
                                    "can't set tokenizer language to {}: {:?}",
                                    language, e
                                ))
                            })?;
                    }
                    if let Some(max_token_length) = kwargs.get_item("max_token_length")? {
                        params.tokenizer_config = params
                            .tokenizer_config
                            .max_token_length(max_token_length.extract()?);
                    }
                    if let Some(lower_case) = kwargs.get_item("lower_case")? {
                        params.tokenizer_config =
                            params.tokenizer_config.lower_case(lower_case.extract()?);
                    }
                    if let Some(stem) = kwargs.get_item("stem")? {
                        params.tokenizer_config = params.tokenizer_config.stem(stem.extract()?);
                    }
                    if let Some(remove_stop_words) = kwargs.get_item("remove_stop_words")? {
                        params.tokenizer_config = params
                            .tokenizer_config
                            .remove_stop_words(remove_stop_words.extract()?);
                    }
                    if let Some(ascii_folding) = kwargs.get_item("ascii_folding")? {
                        params.tokenizer_config = params
                            .tokenizer_config
                            .ascii_folding(ascii_folding.extract()?);
                    }
                }
                Box::new(params)
            }
            _ => {
                let column_type = match self.ds.schema().field(columns[0]) {
                    Some(f) => f.data_type().clone(),
                    None => {
                        return Err(PyValueError::new_err("Column not found in dataset schema."))
                    }
                };
                prepare_vector_index_params(&index_type, &column_type, storage_options, kwargs)?
            }
        };
>>>>>>> 89a33b7c

        let replace = replace.unwrap_or(true);

        let mut new_self = self.ds.as_ref().clone();
        RT.block_on(
            None,
            new_self.create_index(&columns, idx_type, name, params.as_ref(), replace),
        )?
        .map_err(|err| PyIOError::new_err(err.to_string()))?;
        self.ds = Arc::new(new_self);

        Ok(())
    }

    fn drop_index(&mut self, name: &str) -> PyResult<()> {
        let mut new_self = self.ds.as_ref().clone();
        RT.block_on(None, new_self.drop_index(name))?
            .infer_error()?;
        self.ds = Arc::new(new_self);

        Ok(())
    }

    fn unindexed_fragments(&self, name: &str) -> PyResult<PyObject> {
        let result = RT
            .block_on(None, self.ds.unindexed_fragments(name))?
            .map_err(|err| PyIOError::new_err(err.to_string()));

        Python::with_gil(|py| result.map(|vec| export_vec(py, &vec).to_object(py)))
    }

    fn indexed_fragments(&self, name: &str) -> PyResult<PyObject> {
        let result = RT
            .block_on(None, self.ds.indexed_fragments(name))?
            .map_err(|err| PyIOError::new_err(err.to_string()));
        Python::with_gil(|py| {
            result.map(|vec2| {
                vec2.iter()
                    .map(|vec| export_vec(py, vec).to_object(py))
                    .collect::<Vec<_>>()
                    .to_object(py)
            })
        })
    }

    fn count_fragments(&self) -> usize {
        self.ds.count_fragments()
    }

    fn num_small_files(&self, max_rows_per_group: usize) -> PyResult<usize> {
        RT.block_on(None, self.ds.num_small_files(max_rows_per_group))
            .map_err(|err| PyIOError::new_err(err.to_string()))
    }

    fn data_stats(&self) -> PyResult<PyLance<DataStatistics>> {
        RT.block_on(None, self.ds.calculate_data_stats())?
            .infer_error()
            .map(PyLance)
    }

    fn get_fragments(self_: PyRef<'_, Self>) -> PyResult<Vec<FileFragment>> {
        let core_fragments = self_.ds.get_fragments();

        Python::with_gil(|_| {
            let fragments: Vec<FileFragment> = core_fragments
                .iter()
                .map(|f| FileFragment::new(f.clone()))
                .collect::<Vec<_>>();
            Ok(fragments)
        })
    }

    fn get_fragment(self_: PyRef<'_, Self>, fragment_id: usize) -> PyResult<Option<FileFragment>> {
        if let Some(fragment) = self_.ds.get_fragment(fragment_id) {
            Ok(Some(FileFragment::new(fragment)))
        } else {
            Ok(None)
        }
    }

    fn index_cache_entry_count(&self) -> PyResult<usize> {
        Ok(self.ds.index_cache_entry_count())
    }

    fn index_cache_hit_rate(&self) -> PyResult<f32> {
        Ok(self.ds.index_cache_hit_rate())
    }

    fn session(&self) -> Session {
        Session::new(self.ds.session())
    }

    #[staticmethod]
    #[pyo3(signature = (dest, storage_options = None))]
    fn drop(dest: String, storage_options: Option<HashMap<String, String>>) -> PyResult<()> {
        RT.spawn(None, async move {
            let (object_store, path) =
                object_store_from_uri_or_path(&dest, storage_options).await?;
            object_store
                .remove_dir_all(path)
                .await
                .map_err(|e| PyIOError::new_err(e.to_string()))
        })?
    }

    #[allow(clippy::too_many_arguments)]
    #[staticmethod]
    #[pyo3(signature = (dest, operation, blobs_op=None, read_version = None, commit_lock = None, storage_options = None, enable_v2_manifest_paths = None, detached = None, max_retries = None))]
    fn commit(
        dest: &Bound<PyAny>,
        operation: PyLance<Operation>,
        blobs_op: Option<PyLance<Operation>>,
        read_version: Option<u64>,
        commit_lock: Option<&Bound<'_, PyAny>>,
        storage_options: Option<HashMap<String, String>>,
        enable_v2_manifest_paths: Option<bool>,
        detached: Option<bool>,
        max_retries: Option<u32>,
    ) -> PyResult<Self> {
        let transaction = Transaction::new(
            read_version.unwrap_or_default(),
            operation.0,
            blobs_op.map(|op| op.0),
            None,
        );

        Self::commit_transaction(
            dest,
            PyLance(transaction),
            commit_lock,
            storage_options,
            enable_v2_manifest_paths,
            detached,
            max_retries,
        )
    }

    #[allow(clippy::too_many_arguments)]
    #[staticmethod]
    #[pyo3(signature = (dest, transaction, commit_lock = None, storage_options = None, enable_v2_manifest_paths = None, detached = None, max_retries = None))]
    fn commit_transaction(
        dest: &Bound<PyAny>,
        transaction: PyLance<Transaction>,
        commit_lock: Option<&Bound<'_, PyAny>>,
        storage_options: Option<HashMap<String, String>>,
        enable_v2_manifest_paths: Option<bool>,
        detached: Option<bool>,
        max_retries: Option<u32>,
    ) -> PyResult<Self> {
        let object_store_params =
            storage_options
                .as_ref()
                .map(|storage_options| ObjectStoreParams {
                    storage_options: Some(storage_options.clone()),
                    ..Default::default()
                });

        let commit_handler = commit_lock.as_ref().map(|commit_lock| {
            Arc::new(PyCommitLock::new(commit_lock.to_object(commit_lock.py())))
                as Arc<dyn CommitHandler>
        });

        let dest = if dest.is_instance_of::<Self>() {
            let dataset: Self = dest.extract()?;
            WriteDestination::Dataset(dataset.ds.clone())
        } else {
            WriteDestination::Uri(dest.extract()?)
        };

        let mut builder = CommitBuilder::new(dest)
            .enable_v2_manifest_paths(enable_v2_manifest_paths.unwrap_or(false))
            .with_detached(detached.unwrap_or(false))
            .with_max_retries(max_retries.unwrap_or(20));

        if let Some(store_params) = object_store_params {
            builder = builder.with_store_params(store_params);
        }

        if let Some(commit_handler) = commit_handler {
            builder = builder.with_commit_handler(commit_handler);
        }

        let ds = RT
            .block_on(
                commit_lock.map(|cl| cl.py()),
                builder.execute(transaction.0),
            )?
            .map_err(|err| PyIOError::new_err(err.to_string()))?;

        let uri = ds.uri().to_string();
        Ok(Self {
            ds: Arc::new(ds),
            uri,
        })
    }

    #[staticmethod]
    #[pyo3(signature = (dest, transactions, commit_lock = None, storage_options = None, enable_v2_manifest_paths = None, detached = None, max_retries = None))]
    fn commit_batch<'py>(
        dest: &Bound<'py, PyAny>,
        transactions: Vec<PyLance<Transaction>>,
        commit_lock: Option<&Bound<'py, PyAny>>,
        storage_options: Option<HashMap<String, String>>,
        enable_v2_manifest_paths: Option<bool>,
        detached: Option<bool>,
        max_retries: Option<u32>,
    ) -> PyResult<(Self, PyLance<Transaction>)> {
        let object_store_params =
            storage_options
                .as_ref()
                .map(|storage_options| ObjectStoreParams {
                    storage_options: Some(storage_options.clone()),
                    ..Default::default()
                });

        let commit_handler = commit_lock.map(|commit_lock| {
            Arc::new(PyCommitLock::new(commit_lock.to_object(commit_lock.py())))
                as Arc<dyn CommitHandler>
        });

        let py = dest.py();
        let dest = if dest.is_instance_of::<Self>() {
            let dataset: Self = dest.extract()?;
            WriteDestination::Dataset(dataset.ds.clone())
        } else {
            WriteDestination::Uri(dest.extract()?)
        };

        let mut builder = CommitBuilder::new(dest)
            .enable_v2_manifest_paths(enable_v2_manifest_paths.unwrap_or(false))
            .with_detached(detached.unwrap_or(false))
            .with_max_retries(max_retries.unwrap_or(20));

        if let Some(store_params) = object_store_params {
            builder = builder.with_store_params(store_params);
        }

        if let Some(commit_handler) = commit_handler {
            builder = builder.with_commit_handler(commit_handler);
        }

        let transactions = transactions
            .into_iter()
            .map(|transaction| transaction.0)
            .collect();

        let res = RT
            .block_on(Some(py), builder.execute_batch(transactions))?
            .map_err(|err| PyIOError::new_err(err.to_string()))?;
        let uri = res.dataset.uri().to_string();
        let ds = Self {
            ds: Arc::new(res.dataset),
            uri,
        };

        Ok((ds, PyLance(res.merged)))
    }

    fn validate(&self) -> PyResult<()> {
        RT.block_on(None, self.ds.validate())?
            .map_err(|err| PyIOError::new_err(err.to_string()))
    }

    fn migrate_manifest_paths_v2(&mut self) -> PyResult<()> {
        let mut new_self = self.ds.as_ref().clone();
        RT.block_on(None, new_self.migrate_manifest_paths_v2())?
            .map_err(|err| PyIOError::new_err(err.to_string()))?;
        self.ds = Arc::new(new_self);
        Ok(())
    }

    fn drop_columns(&mut self, columns: Vec<&str>) -> PyResult<()> {
        let mut new_self = self.ds.as_ref().clone();
        RT.block_on(None, new_self.drop_columns(&columns))?
            .map_err(|err| match err {
                lance::Error::InvalidInput { source, .. } => {
                    PyValueError::new_err(source.to_string())
                }
                _ => PyIOError::new_err(err.to_string()),
            })?;
        self.ds = Arc::new(new_self);
        Ok(())
    }

    #[pyo3(signature = (reader, batch_size = None))]
    fn add_columns_from_reader(
        &mut self,
        reader: &Bound<'_, PyAny>,
        batch_size: Option<u32>,
    ) -> PyResult<()> {
        let batches = ArrowArrayStreamReader::from_pyarrow_bound(reader)?;

        let transforms = NewColumnTransform::Reader(Box::new(batches));

        let mut new_self = self.ds.as_ref().clone();
        let new_self = RT
            .spawn(None, async move {
                new_self.add_columns(transforms, None, batch_size).await?;
                Ok(new_self)
            })?
            .map_err(|err: lance::Error| PyIOError::new_err(err.to_string()))?;
        self.ds = Arc::new(new_self);

        Ok(())
    }

    #[pyo3(signature = (transforms, read_columns = None, batch_size = None))]
    fn add_columns(
        &mut self,
        transforms: &Bound<'_, PyAny>,
        read_columns: Option<Vec<String>>,
        batch_size: Option<u32>,
    ) -> PyResult<()> {
        let transforms = transforms_from_python(transforms)?;

        let mut new_self = self.ds.as_ref().clone();
        let new_self = RT
            .spawn(None, async move {
                new_self
                    .add_columns(transforms, read_columns, batch_size)
                    .await?;
                Ok(new_self)
            })?
            .map_err(|err: lance::Error| PyIOError::new_err(err.to_string()))?;
        self.ds = Arc::new(new_self);

        Ok(())
    }

    #[pyo3(signature = (index_name,partition_id, with_vector=false))]
    fn read_index_partition(
        &self,
        index_name: String,
        partition_id: usize,
        with_vector: bool,
    ) -> PyResult<PyArrowType<Box<dyn RecordBatchReader + Send>>> {
        let stream = RT
            .block_on(
                None,
                self.ds
                    .read_index_partition(&index_name, partition_id, with_vector),
            )?
            .map_err(|err| PyValueError::new_err(err.to_string()))?;

        let reader = Box::new(LanceReader::from_stream(DatasetRecordBatchStream::new(
            stream,
        )));
        Ok(PyArrowType(reader))
    }
}

impl Dataset {
    fn _checkout_version(&self, version: impl Into<Ref> + std::marker::Send) -> PyResult<Self> {
        let ds = RT
            .block_on(None, self.ds.checkout_version(version))?
            .map_err(|err| match err {
                lance::Error::NotFound { .. } => PyValueError::new_err(err.to_string()),
                _ => PyIOError::new_err(err.to_string()),
            })?;

        Ok(Self {
            ds: Arc::new(ds),
            uri: self.uri.clone(),
        })
    }

    fn list_versions(&self) -> ::lance::error::Result<Vec<Version>> {
        RT.runtime.block_on(self.ds.versions())
    }

    fn list_tags(&self) -> ::lance::error::Result<HashMap<String, TagContents>> {
        RT.runtime.block_on(self.ds.tags.list())
    }

    fn parse_index_params(
        &mut self,
        columns: &[&str],
        index_type: &str,
        storage_options: Option<HashMap<String, String>>,
        kwargs: Option<&Bound<PyDict>>,
    ) -> PyResult<Box<dyn IndexParams>> {
        match index_type {
            "BTREE" => Ok(Box::<ScalarIndexParams>::default()),
            "BITMAP" => Ok(Box::new(ScalarIndexParams {
                // Temporary workaround until we add support for auto-detection of scalar index type
                force_index_type: Some(ScalarIndexType::Bitmap),
            })),
            "LABEL_LIST" => Ok(Box::new(ScalarIndexParams {
                force_index_type: Some(ScalarIndexType::LabelList),
            })),
            "INVERTED" | "FTS" => {
                let mut params = InvertedIndexParams::default();
                if let Some(kwargs) = kwargs {
                    if let Some(with_position) = kwargs.get_item("with_position")? {
                        params.with_position = with_position.extract()?;
                    }
                    if let Some(base_tokenizer) = kwargs.get_item("base_tokenizer")? {
                        params.tokenizer_config = params
                            .tokenizer_config
                            .base_tokenizer(base_tokenizer.extract()?);
                    }
                    if let Some(language) = kwargs.get_item("language")? {
                        let language = language.extract()?;
                        params.tokenizer_config =
                            params.tokenizer_config.language(language).map_err(|e| {
                                PyValueError::new_err(format!(
                                    "can't set tokenizer language to {}: {:?}",
                                    language, e
                                ))
                            })?;
                    }
                    if let Some(max_token_length) = kwargs.get_item("max_token_length")? {
                        params.tokenizer_config = params
                            .tokenizer_config
                            .max_token_length(max_token_length.extract()?);
                    }
                    if let Some(lower_case) = kwargs.get_item("lower_case")? {
                        params.tokenizer_config =
                            params.tokenizer_config.lower_case(lower_case.extract()?);
                    }
                    if let Some(stem) = kwargs.get_item("stem")? {
                        params.tokenizer_config = params.tokenizer_config.stem(stem.extract()?);
                    }
                    if let Some(remove_stop_words) = kwargs.get_item("remove_stop_words")? {
                        params.tokenizer_config = params
                            .tokenizer_config
                            .remove_stop_words(remove_stop_words.extract()?);
                    }
                    if let Some(ascii_folding) = kwargs.get_item("ascii_folding")? {
                        params.tokenizer_config = params
                            .tokenizer_config
                            .ascii_folding(ascii_folding.extract()?);
                    }
                }
                Ok(Box::new(params))
            }
            _ => {
                let column_type = match self.ds.schema().field(columns[0]) {
                    Some(f) => f.data_type().clone(),
                    None => {
                        return Err(PyValueError::new_err("Column not found in dataset schema."))
                    }
                };
                prepare_vector_index_params(index_type, &column_type, storage_options, kwargs)
            }
        }
    }

    fn parse_index_type(&self, index_type: &str) -> PyResult<IndexType> {
        match index_type {
            "BTREE" => Ok(IndexType::Scalar),
            "BITMAP" => Ok(IndexType::Bitmap),
            "LABEL_LIST" => Ok(IndexType::LabelList),
            "INVERTED" | "FTS" => Ok(IndexType::Inverted),
            "IVF_FLAT" | "IVF_PQ" | "IVF_HNSW_PQ" | "IVF_HNSW_SQ" => Ok(IndexType::Vector),
            _ => Err(PyValueError::new_err(format!(
                "Index type '{index_type}' is not supported."
            ))),
        }
    }
}

#[pyfunction(name = "_write_dataset")]
pub fn write_dataset(
    reader: &Bound<'_, PyAny>,
    dest: &Bound<'_, PyAny>,
    options: &Bound<'_, PyDict>,
) -> PyResult<Dataset> {
    let params = get_write_params(options.as_gil_ref())?;
    let py = options.py();
    let dest = if dest.is_instance_of::<Dataset>() {
        let dataset: Dataset = dest.extract()?;
        WriteDestination::Dataset(dataset.ds.clone())
    } else {
        WriteDestination::Uri(dest.extract()?)
    };
    let ds = if reader.is_instance_of::<Scanner>() {
        let scanner: Scanner = reader.extract()?;
        let batches = RT
            .block_on(Some(py), scanner.to_reader())?
            .map_err(|err| PyValueError::new_err(err.to_string()))?;

        RT.block_on(Some(py), LanceDataset::write(batches, dest, params))?
            .map_err(|err| PyIOError::new_err(err.to_string()))?
    } else {
        let batches = ArrowArrayStreamReader::from_pyarrow_bound(reader)?;
        RT.block_on(Some(py), LanceDataset::write(batches, dest, params))?
            .map_err(|err| PyIOError::new_err(err.to_string()))?
    };
    Ok(Dataset {
        uri: ds.uri().to_string(),
        ds: Arc::new(ds),
    })
}

fn parse_write_mode(mode: &str) -> PyResult<WriteMode> {
    match mode.to_string().to_lowercase().as_str() {
        "create" => Ok(WriteMode::Create),
        "append" => Ok(WriteMode::Append),
        "overwrite" => Ok(WriteMode::Overwrite),
        _ => Err(PyValueError::new_err(format!("Invalid mode {mode}"))),
    }
}

pub fn get_commit_handler(options: &PyDict) -> Option<Arc<dyn CommitHandler>> {
    if options.is_none() {
        None
    } else if let Ok(Some(commit_handler)) = options.get_item("commit_handler") {
        Some(Arc::new(PyCommitLock::new(
            commit_handler.to_object(options.py()),
        )))
    } else {
        None
    }
}

// Gets a value from the dictionary and attempts to extract it to
// the desired type.  If the value is None then it treats it as if
// it were never present in the dictionary.  If the value is not
// None it will try and parse it and parsing failures will be
// returned (e.g. a parsing failure is not considered `None`)
fn get_dict_opt<'a, D: FromPyObject<'a>>(dict: &'a PyDict, key: &str) -> PyResult<Option<D>> {
    let value = dict.get_item(key)?;
    value
        .and_then(|v| {
            if v.is_none() {
                None
            } else {
                Some(v.extract::<D>())
            }
        })
        .transpose()
}

pub fn get_write_params(options: &PyDict) -> PyResult<Option<WriteParams>> {
    let params = if options.is_none() {
        None
    } else {
        let mut p = WriteParams::default();
        if let Some(mode) = get_dict_opt::<String>(options, "mode")? {
            p.mode = parse_write_mode(mode.as_str())?;
        };
        if let Some(maybe_nrows) = get_dict_opt::<usize>(options, "max_rows_per_file")? {
            p.max_rows_per_file = maybe_nrows;
        }
        if let Some(maybe_nrows) = get_dict_opt::<usize>(options, "max_rows_per_group")? {
            p.max_rows_per_group = maybe_nrows;
        }
        if let Some(maybe_nbytes) = get_dict_opt::<usize>(options, "max_bytes_per_file")? {
            p.max_bytes_per_file = maybe_nbytes;
        }
        if let Some(data_storage_version) = get_dict_opt::<String>(options, "data_storage_version")?
        {
            p.data_storage_version = Some(data_storage_version.parse().infer_error()?);
        }
        if let Some(progress) = get_dict_opt::<PyObject>(options, "progress")? {
            p.progress = Arc::new(PyWriteProgress::new(progress.to_object(options.py())));
        }

        if let Some(storage_options) =
            get_dict_opt::<HashMap<String, String>>(options, "storage_options")?
        {
            p.store_params = Some(ObjectStoreParams {
                storage_options: Some(storage_options),
                ..Default::default()
            });
        }

        if let Some(enable_move_stable_row_ids) =
            get_dict_opt::<bool>(options, "enable_move_stable_row_ids")?
        {
            p.enable_move_stable_row_ids = enable_move_stable_row_ids;
        }
        if let Some(enable_v2_manifest_paths) =
            get_dict_opt::<bool>(options, "enable_v2_manifest_paths")?
        {
            p.enable_v2_manifest_paths = enable_v2_manifest_paths;
        }

        p.commit_handler = get_commit_handler(options);

        Some(p)
    };
    Ok(params)
}

fn prepare_vector_index_params(
    index_type: &str,
    column_type: &DataType,
    storage_options: Option<HashMap<String, String>>,
    kwargs: Option<&Bound<PyDict>>,
) -> PyResult<Box<dyn IndexParams>> {
    let mut m_type = MetricType::L2;
    let mut ivf_params = IvfBuildParams::default();
    let mut hnsw_params = HnswBuildParams::default();
    let mut pq_params = PQBuildParams::default();
    let mut sq_params = SQBuildParams::default();

    if let Some(kwargs) = kwargs {
        // Parse metric type
        if let Some(mt) = kwargs.get_item("metric_type")? {
            m_type = MetricType::try_from(mt.to_string().to_lowercase().as_str())
                .map_err(|err| PyValueError::new_err(err.to_string()))?;
        }

        // Parse sample rate
        if let Some(sample_rate) = kwargs.get_item("sample_rate")? {
            let sample_rate: usize = sample_rate.extract()?;
            ivf_params.sample_rate = sample_rate;
            pq_params.sample_rate = sample_rate;
            sq_params.sample_rate = sample_rate;
        }

        // Parse IVF params
        if let Some(n) = kwargs.get_item("num_partitions")? {
            ivf_params.num_partitions = n.extract()?
        };

        if let Some(n) = kwargs.get_item("shuffle_partition_concurrency")? {
            ivf_params.shuffle_partition_concurrency = n.extract()?
        };

        if let Some(c) = kwargs.get_item("ivf_centroids")? {
            let batch = RecordBatch::from_pyarrow_bound(&c)?;
            if "_ivf_centroids" != batch.schema().field(0).name() {
                return Err(PyValueError::new_err(
                    "Expected '_ivf_centroids' as the first column name.",
                ));
            }

            // It's important that the centroids are the same data type
            // as the vectors that will be indexed.
            let mut centroids: Arc<dyn Array> = batch.column(0).clone();
            if centroids.data_type() != column_type {
                centroids = lance_arrow::cast::cast_with_options(
                    centroids.as_ref(),
                    column_type,
                    &Default::default(),
                )
                .map_err(|e| {
                    PyValueError::new_err(format!("Failed to cast centroids to column type: {}", e))
                })?;
            }
            let centroids = as_fixed_size_list_array(centroids.as_ref());

            ivf_params.centroids = Some(Arc::new(centroids.clone()))
        };

        if let Some(f) = kwargs.get_item("precomputed_partitions_file")? {
            ivf_params.precomputed_partitions_file = Some(f.to_string());
        };

        if let Some(storage_options) = storage_options {
            ivf_params.storage_options = Some(storage_options);
        }

        match (
                kwargs.get_item("precomputed_shuffle_buffers")?,
                kwargs.get_item("precomputed_shuffle_buffers_path")?
            ) {
                (Some(l), Some(p)) => {
                    let path = Path::parse(p.to_string()).map_err(|e| {
                        PyValueError::new_err(format!(
                            "Failed to parse precomputed_shuffle_buffers_path: {}",
                            e
                        ))
                    })?;
                    let list = l.downcast::<PyList>()?
                        .iter()
                        .map(|f| f.to_string())
                        .collect();
                    ivf_params.precomputed_shuffle_buffers = Some((path, list));
                },
                (None, None) => {},
                _ => {
                    return Err(PyValueError::new_err(
                        "precomputed_shuffle_buffers and precomputed_shuffle_buffers_path must be specified together."
                    ))
                }
            }

        // Parse HNSW params
        if let Some(max_level) = kwargs.get_item("max_level")? {
            hnsw_params.max_level = max_level.extract()?;
        }

        if let Some(m) = kwargs.get_item("m")? {
            hnsw_params.m = m.extract()?;
        }

        if let Some(ef_c) = kwargs.get_item("ef_construction")? {
            hnsw_params.ef_construction = ef_c.extract()?;
        }

        // Parse PQ params
        if let Some(n) = kwargs.get_item("num_bits")? {
            pq_params.num_bits = n.extract()?
        };

        if let Some(n) = kwargs.get_item("num_sub_vectors")? {
            pq_params.num_sub_vectors = n.extract()?
        };

        if let Some(c) = kwargs.get_item("pq_codebook")? {
            let batch = RecordBatch::from_pyarrow_bound(&c)?;
            if "_pq_codebook" != batch.schema().field(0).name() {
                return Err(PyValueError::new_err(
                    "Expected '_pq_codebook' as the first column name.",
                ));
            }
            let codebook = as_fixed_size_list_array(batch.column(0));
            pq_params.codebook = Some(codebook.values().clone())
        };
    }

    match index_type {
        "IVF_FLAT" => Ok(Box::new(VectorIndexParams::ivf_flat(
            ivf_params.num_partitions,
            m_type,
        ))),

        "IVF_PQ" => Ok(Box::new(VectorIndexParams::with_ivf_pq_params(
            m_type, ivf_params, pq_params,
        ))),

        "IVF_HNSW_PQ" => Ok(Box::new(VectorIndexParams::with_ivf_hnsw_pq_params(
            m_type,
            ivf_params,
            hnsw_params,
            pq_params,
        ))),

        "IVF_HNSW_SQ" => Ok(Box::new(VectorIndexParams::with_ivf_hnsw_sq_params(
            m_type,
            ivf_params,
            hnsw_params,
            sq_params,
        ))),

        _ => Err(PyValueError::new_err(format!(
            "Index type '{index_type}' is not supported."
        ))),
    }
}

#[pyclass(name = "_FragmentWriteProgress", module = "_lib")]
#[derive(Debug)]
pub struct PyWriteProgress {
    /// A Python object that implements the `WriteFragmentProgress` trait.
    py_obj: PyObject,
}

impl PyWriteProgress {
    fn new(obj: PyObject) -> Self {
        Self { py_obj: obj }
    }
}

#[async_trait]
impl WriteFragmentProgress for PyWriteProgress {
    async fn begin(&self, fragment: &Fragment) -> lance::Result<()> {
        let json_str = serde_json::to_string(fragment)?;

        Python::with_gil(|py| -> PyResult<()> {
            self.py_obj
                .call_method_bound(py, "_do_begin", (json_str,), None)?;
            Ok(())
        })
        .map_err(|e| {
            lance::Error::io(
                format!("Failed to call begin() on WriteFragmentProgress: {}", e),
                location!(),
            )
        })?;
        Ok(())
    }

    async fn complete(&self, fragment: &Fragment) -> lance::Result<()> {
        let json_str = serde_json::to_string(fragment)?;

        Python::with_gil(|py| -> PyResult<()> {
            self.py_obj
                .call_method_bound(py, "_do_complete", (json_str,), None)?;
            Ok(())
        })
        .map_err(|e| {
            lance::Error::io(
                format!("Failed to call complete() on WriteFragmentProgress: {}", e),
                location!(),
            )
        })?;
        Ok(())
    }
}

/// Formats a Python error just as it would in Python interpreter.
fn format_python_error(e: PyErr, py: Python) -> PyResult<String> {
    let sys_mod = py.import_bound("sys")?;
    // the traceback is the third element of the tuple returned by sys.exc_info()
    let traceback = sys_mod.call_method0("exc_info")?.get_item(2)?;

    let tracback_mod = py.import_bound("traceback")?;
    let fmt_func = tracback_mod.getattr("format_exception")?;
    let e_type = e.get_type_bound(py).to_owned();
    let formatted = fmt_func.call1((e_type, &e, traceback))?;
    let lines: Vec<String> = formatted.extract()?;
    Ok(lines.join(""))
}

struct PyBatchUDFCheckpointWrapper {
    inner: PyObject,
}

impl PyBatchUDFCheckpointWrapper {
    fn batch_info_to_py(&self, info: &BatchInfo, py: Python) -> PyResult<PyObject> {
        self.inner
            .getattr(py, "BatchInfo")?
            .call1(py, (info.fragment_id, info.batch_index))
    }
}

impl UDFCheckpointStore for PyBatchUDFCheckpointWrapper {
    fn get_batch(&self, info: &BatchInfo) -> lance::Result<Option<RecordBatch>> {
        Python::with_gil(|py| {
            let info = self.batch_info_to_py(info, py)?;
            let batch = self.inner.call_method1(py, "get_batch", (info,))?;
            let batch: Option<PyArrowType<RecordBatch>> = batch.extract(py)?;
            Ok(batch.map(|b| b.0))
        })
        .map_err(|err: PyErr| {
            lance_core::Error::io(
                format!("Failed to call get_batch() on UDFCheckpointer: {}", err),
                location!(),
            )
        })
    }

    fn get_fragment(&self, fragment_id: u32) -> lance::Result<Option<Fragment>> {
        let fragment_data = Python::with_gil(|py| {
            let fragment = self
                .inner
                .call_method1(py, "get_fragment", (fragment_id,))?;
            let fragment: Option<String> = fragment.extract(py)?;
            Ok(fragment)
        })
        .map_err(|err: PyErr| {
            lance_core::Error::io(
                format!("Failed to call get_fragment() on UDFCheckpointer: {}", err),
                location!(),
            )
        })?;
        fragment_data
            .map(|data| {
                serde_json::from_str(&data).map_err(|err| {
                    lance::Error::io(
                        format!("Failed to deserialize fragment data: {}", err),
                        location!(),
                    )
                })
            })
            .transpose()
    }

    fn insert_batch(&self, info: BatchInfo, batch: RecordBatch) -> lance::Result<()> {
        Python::with_gil(|py| {
            let info = self.batch_info_to_py(&info, py)?;
            let batch = PyArrowType(batch);
            self.inner.call_method1(py, "insert_batch", (info, batch))?;
            Ok(())
        })
        .map_err(|err: PyErr| {
            lance_core::Error::io(
                format!("Failed to call insert_batch() on UDFCheckpointer: {}", err),
                location!(),
            )
        })
    }

    fn insert_fragment(&self, fragment: Fragment) -> lance_core::Result<()> {
        let data = serde_json::to_string(&fragment).map_err(|err| {
            lance_core::Error::io(
                format!("Failed to serialize fragment data: {}", err),
                location!(),
            )
        })?;
        Python::with_gil(|py| {
            self.inner
                .call_method1(py, "insert_fragment", (fragment.id, data))?;
            Ok(())
        })
        .map_err(|err: PyErr| {
            lance_core::Error::io(
                format!(
                    "Failed to call insert_fragment() on UDFCheckpointer: {}",
                    err
                ),
                location!(),
            )
        })
    }
}<|MERGE_RESOLUTION|>--- conflicted
+++ resolved
@@ -1225,96 +1225,10 @@
         kwargs: Option<&Bound<PyDict>>,
     ) -> PyResult<()> {
         let index_type = index_type.to_uppercase();
-<<<<<<< HEAD
         let idx_type = self.parse_index_type(&index_type)?;
         log::info!("Creating index: type={}", index_type);
         let params: Box<dyn IndexParams> =
             self.parse_index_params(&columns, &index_type, storage_options, kwargs)?;
-=======
-        let idx_type = match index_type.as_str() {
-            "BTREE" => IndexType::Scalar,
-            "BITMAP" => IndexType::Bitmap,
-            "NGRAM" => IndexType::NGram,
-            "LABEL_LIST" => IndexType::LabelList,
-            "INVERTED" | "FTS" => IndexType::Inverted,
-            "IVF_FLAT" | "IVF_PQ" | "IVF_HNSW_PQ" | "IVF_HNSW_SQ" => IndexType::Vector,
-            _ => {
-                return Err(PyValueError::new_err(format!(
-                    "Index type '{index_type}' is not supported."
-                )))
-            }
-        };
-
-        log::info!("Creating index: type={}", index_type);
-        let params: Box<dyn IndexParams> = match index_type.as_str() {
-            "BTREE" => Box::<ScalarIndexParams>::default(),
-            "BITMAP" => Box::new(ScalarIndexParams {
-                // Temporary workaround until we add support for auto-detection of scalar index type
-                force_index_type: Some(ScalarIndexType::Bitmap),
-            }),
-            "NGRAM" => Box::new(ScalarIndexParams {
-                force_index_type: Some(ScalarIndexType::NGram),
-            }),
-            "LABEL_LIST" => Box::new(ScalarIndexParams {
-                force_index_type: Some(ScalarIndexType::LabelList),
-            }),
-            "INVERTED" | "FTS" => {
-                let mut params = InvertedIndexParams::default();
-                if let Some(kwargs) = kwargs {
-                    if let Some(with_position) = kwargs.get_item("with_position")? {
-                        params.with_position = with_position.extract()?;
-                    }
-                    if let Some(base_tokenizer) = kwargs.get_item("base_tokenizer")? {
-                        params.tokenizer_config = params
-                            .tokenizer_config
-                            .base_tokenizer(base_tokenizer.extract()?);
-                    }
-                    if let Some(language) = kwargs.get_item("language")? {
-                        let language = language.extract()?;
-                        params.tokenizer_config =
-                            params.tokenizer_config.language(language).map_err(|e| {
-                                PyValueError::new_err(format!(
-                                    "can't set tokenizer language to {}: {:?}",
-                                    language, e
-                                ))
-                            })?;
-                    }
-                    if let Some(max_token_length) = kwargs.get_item("max_token_length")? {
-                        params.tokenizer_config = params
-                            .tokenizer_config
-                            .max_token_length(max_token_length.extract()?);
-                    }
-                    if let Some(lower_case) = kwargs.get_item("lower_case")? {
-                        params.tokenizer_config =
-                            params.tokenizer_config.lower_case(lower_case.extract()?);
-                    }
-                    if let Some(stem) = kwargs.get_item("stem")? {
-                        params.tokenizer_config = params.tokenizer_config.stem(stem.extract()?);
-                    }
-                    if let Some(remove_stop_words) = kwargs.get_item("remove_stop_words")? {
-                        params.tokenizer_config = params
-                            .tokenizer_config
-                            .remove_stop_words(remove_stop_words.extract()?);
-                    }
-                    if let Some(ascii_folding) = kwargs.get_item("ascii_folding")? {
-                        params.tokenizer_config = params
-                            .tokenizer_config
-                            .ascii_folding(ascii_folding.extract()?);
-                    }
-                }
-                Box::new(params)
-            }
-            _ => {
-                let column_type = match self.ds.schema().field(columns[0]) {
-                    Some(f) => f.data_type().clone(),
-                    None => {
-                        return Err(PyValueError::new_err("Column not found in dataset schema."))
-                    }
-                };
-                prepare_vector_index_params(&index_type, &column_type, storage_options, kwargs)?
-            }
-        };
->>>>>>> 89a33b7c
 
         let replace = replace.unwrap_or(true);
 
@@ -1701,6 +1615,9 @@
             "BITMAP" => Ok(Box::new(ScalarIndexParams {
                 // Temporary workaround until we add support for auto-detection of scalar index type
                 force_index_type: Some(ScalarIndexType::Bitmap),
+            })),
+            "NGRAM" => Ok(Box::new(ScalarIndexParams {
+                force_index_type: Some(ScalarIndexType::NGram),
             })),
             "LABEL_LIST" => Ok(Box::new(ScalarIndexParams {
                 force_index_type: Some(ScalarIndexType::LabelList),
@@ -1767,6 +1684,7 @@
         match index_type {
             "BTREE" => Ok(IndexType::Scalar),
             "BITMAP" => Ok(IndexType::Bitmap),
+            "NGRAM" => Ok(IndexType::NGram),
             "LABEL_LIST" => Ok(IndexType::LabelList),
             "INVERTED" | "FTS" => Ok(IndexType::Inverted),
             "IVF_FLAT" | "IVF_PQ" | "IVF_HNSW_PQ" | "IVF_HNSW_SQ" => Ok(IndexType::Vector),
